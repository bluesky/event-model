import collections.abc
import copy
import inspect
import itertools
import json
import os
import sys
import threading
import time as ttime
import types
import uuid
import warnings
import weakref
from collections import defaultdict, deque, namedtuple
from dataclasses import dataclass
from enum import Enum
from functools import partial
from typing import (
    Any,
    Callable,
    Dict,
    Generator,
    Iterable,
    Iterator,
    List,
    Optional,
    Tuple,
    Type,
    Union,
    cast,
    no_type_check,
)

import jsonschema
import numpy
from packaging import version
from pkg_resources import resource_filename as rs_fn
from typing_extensions import Literal

from ._version import get_versions
from .documents.datum import Datum
from .documents.datum_page import DatumPage
from .documents.event import Event
from .documents.event_descriptor import DataKey, EventDescriptor
from .documents.event_page import EventPage
from .documents.resource import Resource
from .documents.run_start import RunStart
from .documents.run_stop import RunStop
from .documents.stream_datum import StreamDatum
from .documents.stream_resource import StreamResource

if sys.version_info < (3, 8):
    from importlib_metadata import metadata
else:
    from importlib.metadata import metadata

__all__ = ["DocumentNames", "schemas", "schema_validators", "compose_run"]


class DocumentNames(Enum):
    stop = "stop"
    start = "start"
    descriptor = "descriptor"
    event = "event"
    datum = "datum"
    resource = "resource"
    event_page = "event_page"
    datum_page = "datum_page"
    stream_resource = "stream_resource"
    stream_datum = "stream_datum"
    bulk_datum = "bulk_datum"  # deprecated
    bulk_events = "bulk_events"  # deprecated


class DocumentRouter:
    """
    Route each document by type to a corresponding method.

    When an instance is called with a document type and a document like::

        router(name, doc)

    the document is passed to the method of the corresponding name, as in::

        getattr(router, name)(doc)

    The method is expected to return ``None`` or a valid document of the same
    type. It may be the original instance (passed through), a copy, or a
    different dict altogether.

    Finally, the call to ``router(name, doc)`` returns::

        (name, getattr(router, name)(doc))

    Parameters
    ----------
    emit: callable, optional
        Expected signature ``f(name, doc)``
    """

    def __init__(self, *, emit: Optional[Callable] = None) -> None:
        # Put in some extra effort to validate `emit` carefully, because if
        # this is used incorrectly the resultant errors can be confusing.

        self._emit_ref: Optional[Callable] = None

        if emit is not None:
            if not callable(emit):
                raise ValueError("emit must be a callable")
            sig = inspect.signature(emit)
            try:
                # Does this function accept two positional arguments?
                sig.bind(None, None)
            except TypeError:
                raise ValueError(
                    "emit must accept two positional arguments, name and doc"
                )
            # Stash a weak reference to `emit`.
            if inspect.ismethod(emit):
                self._emit_ref = weakref.WeakMethod(emit)
            else:
                self._emit_ref = weakref.ref(emit)

    def emit(self, name: str, doc: dict) -> None:
        """
        Emit to the callable provided an instantiation time, if any.
        """
        if self._emit_ref is not None:
            # Call the weakref.
            emit = self._emit_ref()
            if emit is not None:
                emit(name, doc)

    def __call__(
        self, name: str, doc: dict, validate: bool = False
    ) -> Tuple[str, dict]:
        """
        Process a document.

        Parameters
        ----------
        name : string
        doc : dict
        validate : boolean
            Apply jsonschema validation to the documents coming *out*. This is
            False by default.

        Returns
        -------
        name, output_doc : string, dict
            The same name as what was passed in, and a doc that may be the same
            instance as doc, a copy of doc, or a different dict altogether.
        """
        return self._dispatch(name, doc, validate)

    def _dispatch(self, name: str, doc: dict, validate: bool) -> Tuple[str, dict]:
        """
        Dispatch to the method corresponding to the `name`.

        Optionally validate that the result is still a valid document.
        """
        output_doc = getattr(self, name)(doc)

        # If 'event' is not defined by the subclass but 'event_page' is, or
        # vice versa, use that. And the same for 'datum_page' / 'datum.
        if output_doc is NotImplemented:
            if name == "event":
                event_page = pack_event_page(cast(Event, doc))
                # Subclass' implementation of event_page may return a valid
                # EventPage or None or NotImplemented.
                output_event_page = self.event_page(event_page)
                output_event_page = (
                    output_event_page if output_event_page is not None else event_page
                )
                if output_event_page is not NotImplemented:
                    (output_doc,) = unpack_event_page(output_event_page)
            elif name == "datum":
                datum_page = pack_datum_page(cast(Datum, doc))
                # Subclass' implementation of datum_page may return a valid
                # DatumPage or None or NotImplemented.
                output_datum_page = self.datum_page(datum_page)
                output_datum_page = (
                    output_datum_page if output_datum_page is not None else datum_page
                )
                if output_datum_page is not NotImplemented:
                    (output_doc,) = unpack_datum_page(output_datum_page)
            elif name == "event_page":
                output_events = []
                for event in unpack_event_page(cast(EventPage, doc)):
                    # Subclass' implementation of event may return a valid
                    # Event or None or NotImplemented.
                    output_event = self.event(event)
                    output_event = output_event if output_event is not None else event
                    if output_event is NotImplemented:
                        break
                    output_events.append(output_event)
                else:
                    output_doc = pack_event_page(*output_events)
            elif name == "datum_page":
                output_datums = []
                for datum in unpack_datum_page(cast(DatumPage, doc)):
                    # Subclass' implementation of datum may return a valid
                    # Datum or None or NotImplemented.
                    output_datum = self.datum(datum)
                    output_datum = output_datum if output_datum is not None else datum
                    if output_datum is NotImplemented:
                        break
                    output_datums.append(output_datum)
                else:
                    output_doc = pack_datum_page(*output_datums)
        # If we still don't find an implemented method by here, then pass the
        # original document through.
        if output_doc is NotImplemented:
            output_doc = doc
        if validate:
            schema_validators[getattr(DocumentNames, name)].validate(output_doc)
        return (name, output_doc if output_doc is not None else doc)

    # The methods below return NotImplemented, a built-in Python constant.
    # Note that it is not interchangeable with NotImplementedError. See docs at
    # https://docs.python.org/3/library/constants.html#NotImplemented
    # It is used here so that _dispatch, defined above, can detect whether a
    # subclass implements event, event_page, both, or neither. This is similar
    # to how Python uses NotImplemented in arithmetic operations, as described
    # in the documentation.

    def start(self, doc: RunStart) -> Optional[RunStart]:
        return NotImplemented

    def stop(self, doc: RunStop) -> Optional[RunStop]:
        return NotImplemented

    def descriptor(self, doc: EventDescriptor) -> Optional[EventDescriptor]:
        return NotImplemented

    def resource(self, doc: Resource) -> Optional[Resource]:
        return NotImplemented

    def event(self, doc: Event) -> Event:
        return NotImplemented

    def datum(self, doc: Datum) -> Datum:
        return NotImplemented

    def event_page(self, doc: EventPage) -> EventPage:
        return NotImplemented

    def datum_page(self, doc: DatumPage) -> Optional[DatumPage]:
        return NotImplemented

    def stream_datum(self, doc: StreamDatum) -> Optional[StreamDatum]:
        return NotImplemented

    def stream_resource(self, doc: StreamResource) -> Optional[StreamResource]:
        return NotImplemented

    def bulk_events(self, doc: dict) -> None:
        # Do not modify this in a subclass. Use event_page.
        warnings.warn(
            "The document type 'bulk_events' has been deprecated in favor of "
            "'event_page', whose structure is a transpose of 'bulk_events'."
        )
        for page in bulk_events_to_event_pages(doc):
            self.event_page(page)

    def bulk_datum(self, doc: dict) -> None:
        # Do not modify this in a subclass. Use event_page.
        warnings.warn(
            "The document type 'bulk_datum' has been deprecated in favor of "
            "'datum_page', whose structure is a transpose of 'bulk_datum'."
        )
        self.datum_page(bulk_datum_to_datum_page(doc))


class SingleRunDocumentRouter(DocumentRouter):
    """
    A DocumentRouter intended to process events from exactly one run.
    """

    def __init__(self) -> None:
        super().__init__()
        self._start_doc: Optional[dict] = None
        self._descriptors: dict = dict()

    def __call__(
        self, name: str, doc: dict, validate: bool = False
    ) -> Tuple[str, dict]:
        """
        Process a document.

        Also, track of the start document and descriptor documents
        passed to this SingleRunDocumentRouter in caches.

        Parameters
        ----------
        name : string
        doc : dict
        validate : boolean
            Apply jsonschema validation to the documents coming *out*. This is
            False by default.

        Returns
        -------
        name, output_doc : string, dict
            The same name as what was passed in, and a doc that may be the same
            instance as doc, a copy of doc, or a different dict altogether.
        """
        if name == "start":
            if self._start_doc is None:
                self._start_doc = doc
            else:
                raise EventModelValueError(
                    "SingleRunDocumentRouter associated with start document "
                    f'{self._start_doc["uid"]} '
                    f'received a second start document with uid {doc["uid"]}'
                )
        elif name == "descriptor":
            assert isinstance(self._start_doc, dict)
            if doc["run_start"] == self._start_doc["uid"]:
                self._descriptors[doc["uid"]] = doc
            else:
                raise EventModelValueError(
                    "SingleRunDocumentRouter associated with start document "
                    f'{self._start_doc["uid"]} '
                    f'received a descriptor {doc["uid"]} associated with '
                    f'start document {doc["run_start"]}'
                )
        # Defer to superclass for dispatch/processing.
        return super().__call__(name, doc, validate=validate)

    def get_start(self) -> dict:
        """Convenience method returning the start document for the associated run.

        If no start document has been processed EventModelError will be raised.

        Returns
        -------
        start document : dict
        """
        if self._start_doc is None:
            raise EventModelError(
                "SingleRunDocumentRouter has not processed a start document yet"
            )

        return self._start_doc

    def get_descriptor(self, doc: dict) -> EventDescriptor:
        """Convenience method returning the descriptor associated with the
        specified document.

        Parameters
        ----------
        doc : dict
            event-model document

        Returns
        -------
        descriptor document : EventDescriptor
        """
        if "descriptor" not in doc:
            raise EventModelValueError(
                f"document is not associated with a descriptor:\n{doc}"
            )
        elif doc["descriptor"] not in self._descriptors:
            raise EventModelValueError(
                "SingleRunDocumentRouter has not processed a descriptor with "
                f'uid {doc["descriptor"]}'
            )

        return self._descriptors[doc["descriptor"]]

    def get_stream_name(self, doc: dict) -> str:
        """Convenience method returning the name of the stream for the
        specified document.

        Parameters
        ----------
        doc : dict
            event-model document

        Returns
        -------
        stream name : str
        """
        return str(self.get_descriptor(doc).get("name"))


class HandlerRegistryView(collections.abc.Mapping):
    def __init__(self, handler_registry: dict) -> None:
        self._handler_registry = handler_registry

    def __repr__(self) -> str:
        return f"HandlerRegistryView({self._handler_registry!r})"

    def __getitem__(self, key: str) -> str:
        return self._handler_registry[key]

    def __iter__(self) -> Generator:
        yield from self._handler_registry

    def __len__(self) -> int:
        return len(self._handler_registry)

    def __setitem__(self, key: str, val: Any) -> None:
        raise EventModelTypeError(
            "The handler registry cannot be edited directly. "
            "Instead, use the method Filler.register_handler."
        )

    def __delitem__(self, key: str) -> None:
        raise EventModelTypeError(
            "The handler registry cannot be edited directly. "
            "Instead, use the method Filler.deregister_handler."
        )


# A "coercion funcion" is a hook that Filler can use to, for example, ensure
# all the external data read in my handlers is an *actual* numpy array as
# opposed to some other array-like such as h5py.Dataset or dask.array.Array,
# or wrap every result is dask.array.from_array(...).
#
# It has access to the handler_class as it is registered and to some state
# provided by the Filler (more on that below). It is expected to return
# something that is API-compatible with handler_class.  That might be
# handler_class itself (a no-op), a subclass, or an altogether different class
# with the same API. See example below.
#
# The "state provided by the Filler", mentioned above is passed into the
# coercion functions below as ``filler_state``. It is a namespace containing
# information that may be useful for the coercion functions.  Currently, it has
# ``filler_state.descriptor`` and ``filler_state.key``. More may be added in
# the future if the need arises. Ultimately, this is necessary because Resource
# documents don't know the shape and dtype of the data that they reference.
# That situation could be improved in the future; to some degree this is a
# work-around.
#
# As an implementation detail, the ``filler_state`` is a ``threading.local``
# object to ensure that filling is thread-safe.
#
# Third-party libraries can register custom coercion options via the
# register_coercion function below. For example, databroker uses this to
# register a 'delayed' option. This avoids introducing dependency on a specific
# delayed-computation framework (e.g. dask) in event-model itself.


def as_is(handler_class, filler_state) -> Type:
    "A no-op coercion function that returns handler_class unchanged."
    return handler_class


@no_type_check
def force_numpy(handler_class: Type, filler_state) -> Any:
    "A coercion that makes handler_class.__call__ return actual numpy.ndarray."

    class Subclass(handler_class):
        def __call__(self, *args, **kwargs):
            raw_result = super().__call__(*args, **kwargs)
            result_as_array = numpy.asarray(raw_result)
            return result_as_array

    Subclass.__name__ = f"Subclassed{handler_class.__name__}"
    Subclass.__qualname__ = f"Subclassed{handler_class.__qualname__}"
    return Subclass


# maps coerce option to corresponding coercion function
_coercion_registry = {"as_is": as_is, "force_numpy": force_numpy}


def register_coercion(name: str, func: Callable, overwrite: bool = False) -> None:
    """
    Register a new option for :class:`Filler`'s ``coerce`` argument.

    This is an advanced feature. See source code for comments and examples.

    Parameters
    ----------
    name : string
        The new value for ``coerce`` that will invoke this function.
    func : callable
        Expected signature::

            func(filler, handler_class) -> handler_class
    overwrite : boolean, optional
        False by default. Name collissions will raise ``EventModelValueError``
        unless this is set to ``True``.
    """

    if name in _coercion_registry and not overwrite:
        # If we are re-registering the same object, there is no problem.
        original = _coercion_registry[name]
        if original is func:
            return
        raise EventModelValueError(
            f"The coercion function {func} could not be registered for the "
            f"name {name} because {_coercion_registry[name]} is already "
            f"registered. Use overwrite=True to force it."
        )
    _coercion_registry[name] = func


register_coersion = register_coercion  # back-compat for a spelling mistake


class Filler(DocumentRouter):
    """Pass documents through, loading any externally-referenced data.

    It is recommended to use the Filler as a context manager.  Because the
    Filler manages caches of potentially expensive resources (e.g. large data
    in memory) managing its lifecycle is important. If used as a context
    manager, it will drop references to its caches upon exit from the
    context. Unless the user holds additional references to those caches, they
    will be garbage collected.

    But for some applications, such as taking multiple passes over the same
    data, it may be useful to keep a longer-lived Filler instance and then
    manually delete it when finished.

    See Examples below.

    Parameters
    ----------
    handler_registry : dict
        Maps each 'spec' (a string identifying a given type or external
        resource) to a handler class.

        A 'handler class' may be any callable with the signature::

            handler_class(full_path, **resource_kwargs)

        It is expected to return an object, a 'handler instance', which is also
        callable and has the following signature::

            handler_instance(**datum_kwargs)

        As the names 'handler class' and 'handler instance' suggest, this is
        typically implemented using a class that implements ``__init__`` and
        ``__call__``, with the respective signatures. But in general it may be
        any callable-that-returns-a-callable.
    include : Iterable
        The set of fields to fill. By default all unfilled fields are filled.
        This parameter is mutually incompatible with the ``exclude`` parameter.
    exclude : Iterable
        The set of fields to skip filling. By default all unfilled fields are
        filled.  This parameter is mutually incompatible with the ``include``
        parameter.
    root_map: dict
        str -> str mapping to account for temporarily moved/copied/remounted
        files.  Any resources which have a ``root`` in ``root_map`` will be
        loaded using the mapped ``root``.
    coerce : {'as_is', 'numpy'}
        Default is 'as_is'. Other options (e.g. 'delayed') may be registered by
        external packages at runtime.
    handler_cache : dict, optional
        A cache of handler instances. If None, a dict is used.
    resource_cache : dict, optional
        A cache of Resource documents. If None, a dict is used.
    datum_cache : dict, optional
        A cache of Datum documents. If None, a dict is used.
    descriptor_cache : dict, optional
        A cache of EventDescriptor documents. If None, a dict is used.
    stream_resource_cache : dict, optional
        A cache of StreamResource documents. If None, a dict is used.
    stream_datum_cache : dict, optional
        A cache of StreamDatum documents. If None, a dict is used.
    retry_intervals : Iterable, optional
        If data is not found on the first try, there may a race between the
        I/O systems creating the external data and this stream of Documents
        that reference it. If Filler encounters an ``IOError`` it will wait a
        bit and retry. This list specifies how long to sleep (in seconds)
        between subsequent attempts. Set to ``None`` to try only once before
        raising ``DataNotAccessible``. A subclass may catch this exception and
        implement a different retry mechanism --- for example using a different
        implementation of sleep from an async framework.  But by default, a
        sequence of several retries with increasing sleep intervals is used.
        The default sequence should not be considered stable; it may change at
        any time as the authors tune it.

    Raises
    ------
    DataNotAccessible
        If an IOError is raised when loading the data after the configured
        number of attempts. See the ``retry_intervals`` parameter for details.

    Examples
    --------
    A Filler may be used as a context manager.

    >>> with Filler(handler_registry) as filler:
    ...     for name, doc in stream:
    ...         filler(name, doc)  # mutates doc in place
    ...         # Do some analysis or export with name and doc.

    Or as a long-lived object.

    >>> f = Filler(handler_registry)
    >>> for name, doc in stream:
    ...     filler(name, doc)  # mutates doc in place
    ...     # Do some analysis or export with name and doc.
    ...
    >>> del filler  # Free up memory from potentially large caches.
    """

    def __init__(
        self,
        handler_registry: dict,
        *,
        include: Optional[Iterable] = None,
        exclude: Optional[Iterable] = None,
        root_map: Optional[dict] = None,
        coerce: str = "as_is",
        handler_cache: Optional[dict] = None,
        resource_cache: Optional[dict] = None,
        datum_cache: Optional[dict] = None,
        descriptor_cache: Optional[dict] = None,
        stream_resource_cache: Optional[dict] = None,
        stream_datum_cache: Optional[dict] = None,
        inplace: Optional[bool] = None,
        retry_intervals: List = [
            0.001,
            0.002,
            0.004,
            0.008,
            0.016,
            0.032,
            0.064,
            0.128,
            0.256,
            0.512,
            1.024,
        ],
    ) -> None:
        if inplace is None:
            self._inplace = True
            warnings.warn(
                "'inplace' argument not specified. It is recommended to "
                "specify True or False. In future releases, 'inplace' "
                "will default to False."
            )
        else:
            self._inplace = inplace

        if include is not None and exclude is not None:
            raise EventModelValueError(
                "The parameters `include` and `exclude` are mutually "
                "incompatible. At least one must be left as the default, "
                "None."
            )
        try:
            self._coercion_func = _coercion_registry[coerce]
        except KeyError:
            raise EventModelKeyError(
                f"The option coerce={coerce!r} was given to event_model.Filler. "
                f"The valid options are {set(_coercion_registry)}."
            )
        self._coerce = coerce

        # See comments on coerision functions above for the use of
        # _current_state, which is passed to coercion functions' `filler_state`
        # parameter.
        self._current_state = threading.local()
        self._unpatched_handler_registry: dict = {}
        self._handler_registry: dict = {}
        for spec, handler_class in handler_registry.items():
            self.register_handler(spec, handler_class)
        self.handler_registry = HandlerRegistryView(self._handler_registry)
        if include is not None:
            warnings.warn(
                "In a future release of event-model, the argument `include` "
                "will be removed from Filler.",
                DeprecationWarning,
            )
        self.include = include
        if exclude is not None:
            warnings.warn(
                "In a future release of event-model, the argument `exclude` "
                "will be removed from Filler.",
                DeprecationWarning,
            )
        self.exclude = exclude
        self.root_map = root_map or {}
        if handler_cache is None:
            handler_cache = self.get_default_handler_cache()
        if resource_cache is None:
            resource_cache = self.get_default_resource_cache()
        if datum_cache is None:
            datum_cache = self.get_default_datum_cache()
        if descriptor_cache is None:
            descriptor_cache = self.get_default_descriptor_cache()
        if stream_resource_cache is None:
            stream_resource_cache = self.get_default_stream_resource_cache()
        if stream_datum_cache is None:
            stream_datum_cache = self.get_default_stream_datum_cache()
        self._handler_cache = handler_cache
        self._resource_cache = resource_cache
        self._datum_cache = datum_cache
        self._descriptor_cache = descriptor_cache
        self._stream_resource_cache = stream_resource_cache
        self._stream_datum_cache = stream_datum_cache
        if retry_intervals is None:
            retry_intervals = []
        self.retry_intervals = retry_intervals
        self._closed = False

    def __eq__(self, other: Any) -> bool:
        return (
            type(self) is type(other)
            and self.inplace == other.inplace
            and self._coerce == other._coerce
            and self.include == other.include
            and self.exclude == other.exclude
            and self.root_map == other.root_map
            and type(self._handler_cache) is type(other._handler_cache)
            and type(self._resource_cache) is type(other._resource_cache)
            and type(self._datum_cache) is type(other._datum_cache)
            and type(self._descriptor_cache) is type(other._descriptor_cache)
            and type(self._stream_resource_cache) is type(other._stream_resource_cache)
            and type(self._stream_datum_cache) is type(other._stream_datum_cache)
            and self.retry_intervals == other.retry_intervals
        )

    def __getstate__(self) -> dict:
        return dict(
            inplace=self._inplace,
            coercion_func=self._coerce,
            handler_registry=self._unpatched_handler_registry,
            include=self.include,
            exclude=self.exclude,
            root_map=self.root_map,
            handler_cache=self._handler_cache,
            resource_cache=self._resource_cache,
            datum_cache=self._datum_cache,
            descriptor_cache=self._descriptor_cache,
            stream_resource_cache=self._stream_resource_cache,
            stream_datum_cache=self._stream_datum_cache,
            retry_intervals=self.retry_intervals,
        )

    def __setstate__(self, d: dict) -> None:
        self._inplace = d["inplace"]
        self._coerce = d["coercion_func"]

        # See comments on coerision functions above for the use of
        # _current_state, which is passed to coercion functions' `filler_state`
        # parameter.
        self._current_state = threading.local()
        self._unpatched_handler_registry = {}
        self._handler_registry = {}
        for spec, handler_class in d["handler_registry"].items():
            self.register_handler(spec, handler_class)
        self.handler_registry = HandlerRegistryView(self._handler_registry)
        self.include = d["include"]
        self.exclude = d["exclude"]
        self.root_map = d["root_map"]
        self._handler_cache = d["handler_cache"]
        self._resource_cache = d["resource_cache"]
        self._datum_cache = d["datum_cache"]
        self._descriptor_cache = d["descriptor_cache"]
        self._stream_resource_cache = d["stream_resource_cache"]
        self._stream_datum_cache = d["stream_datum_cache"]
        retry_intervals = d["retry_intervals"]
        if retry_intervals is None:
            retry_intervals = []
        self._retry_intervals = retry_intervals
        self._closed = False

    @property
    def retry_intervals(self) -> List:
        return self._retry_intervals

    @retry_intervals.setter
    def retry_intervals(self, value: Any) -> None:
        self._retry_intervals = list(value)

    def __repr__(self) -> str:
        return "<Filler>" if not self._closed else "<Closed Filler>"

    @staticmethod
    def get_default_resource_cache() -> dict:
        return {}

    @staticmethod
    def get_default_descriptor_cache() -> dict:
        return {}

    @staticmethod
    def get_default_datum_cache() -> dict:
        return {}

    @staticmethod
    def get_default_handler_cache() -> dict:
        return {}

    @staticmethod
    def get_default_stream_datum_cache() -> dict:
        return {}

    @staticmethod
    def get_default_stream_resource_cache() -> dict:
        return {}

    @property
    def inplace(self) -> bool:
        return self._inplace

    def clone(
        self,
        handler_registry: Optional[dict] = None,
        *,
        root_map: Optional[dict] = None,
        coerce: Optional[str] = None,
        handler_cache: Optional[dict] = None,
        resource_cache: Optional[dict] = None,
        datum_cache: Optional[dict] = None,
        descriptor_cache: Optional[dict] = None,
        stream_resource_cache: Optional[dict] = None,
        stream_datum_cache: Optional[dict] = None,
        inplace: Optional[bool] = None,
        retry_intervals: Optional[List] = None,
    ) -> "Filler":
        """
        Create a new Filler instance from this one.

        By default it will be created with the same settings that this Filler
        has. Individual settings may be overridden here.

        The clone does *not* share any caches or internal state with the
        original.
        """
        if handler_registry is None:
            handler_registry = self._unpatched_handler_registry
        if root_map is None:
            root_map = self.root_map
        if coerce is None:
            coerce = self._coerce
        if inplace is None:
            inplace = self.inplace
        if retry_intervals is None:
            retry_intervals = self.retry_intervals
        return Filler(
            handler_registry,
            root_map=root_map,
            coerce=coerce,
            handler_cache=handler_cache,
            resource_cache=resource_cache,
            datum_cache=datum_cache,
            descriptor_cache=descriptor_cache,
            stream_resource_cache=stream_resource_cache,
            stream_datum_cache=stream_datum_cache,
            inplace=inplace,
            retry_intervals=retry_intervals,
        )

    def register_handler(
        self, spec: str, handler: Any, overwrite: bool = False
    ) -> None:
        """
        Register a handler.

        Parameters
        ----------
        spec: str
        handler: Handler
        overwrite: boolean, optional
            False by default

        Raises
        ------
        DuplicateHandler
            If a handler is already registered for spec and overwrite is False

        See https://blueskyproject.io/event-model/external.html
        """
        if (not overwrite) and (spec in self._handler_registry):
            original = self._unpatched_handler_registry[spec]
            if original is handler:
                return
            raise DuplicateHandler(
                f"There is already a handler registered for the spec {spec!r}. "
                f"Use overwrite=True to deregister the original.\n"
                f"Original: {original}\n"
                f"New: {handler}"
            )

        self.deregister_handler(spec)
        # Keep a raw copy, unused above for identifying redundant registration.
        self._unpatched_handler_registry[spec] = handler
        # Let the 'coerce' argument to Filler.__init__ modify the handler if it
        # wants to.
        self._handler_registry[spec] = self._coercion_func(handler, self._current_state)

    def deregister_handler(self, spec: str) -> Any:
        """
        Deregister a handler.

        If no handler is registered for this spec, it is no-op and returns
        None.

        Parameters
        ----------
        spec: str

        Returns
        -------
        handler: Handler or None

        See https://blueskyproject.io/event-model/external.html
        """
        handler = self._handler_registry.pop(spec, None)
        if handler is not None:
            self._unpatched_handler_registry.pop(spec)
            for key in list(self._handler_cache):
                resource_uid, spec_ = key
                if spec == spec_:
                    del self._handler_cache[key]
        return handler

    def resource(self, doc: Resource) -> Resource:
        # Defer creating the handler instance until we actually need it, when
        # we fill the first Event field that requires this Resource.
        self._resource_cache[doc["uid"]] = doc
        return doc

    # Handlers operate document-wise, so we'll explode pages into individual
    # documents.

    def datum_page(self, doc: DatumPage) -> DatumPage:
        datum = self.datum  # Avoid attribute lookup in hot loop.
        for datum_doc in unpack_datum_page(doc):
            datum(datum_doc)
        return doc

    def datum(self, doc: Datum) -> Datum:
        self._datum_cache[doc["datum_id"]] = doc
        return doc

    def stream_resource(self, doc: StreamResource) -> StreamResource:
        self._stream_resource_cache[doc["uid"]] = doc
        return doc

    def stream_datum(self, doc: StreamDatum) -> StreamDatum:
        self._stream_datum_cache[doc["uid"]] = doc
        return doc

    def event_page(self, doc: EventPage) -> EventPage:
        # TODO We may be able to fill a page in place, and that may be more
        # efficient than unpacking the page in to Events, filling them, and the
        # re-packing a new page. But that seems tricky in general since the
        # page may be implemented as a DataFrame or dict, etc.
        filled_doc = self.fill_event_page(
            doc, include=self.include, exclude=self.exclude
        )
        return filled_doc

    def event(self, doc: Event) -> Event:
        filled_doc = self.fill_event(doc, include=self.include, exclude=self.exclude)
        return filled_doc

    def fill_event_page(
        self,
        doc: EventPage,
        include: Optional[Iterable] = None,
        exclude: Optional[Iterable] = None,
        inplace: Optional[bool] = None,
    ) -> EventPage:
        filled_events = []
        for event_doc in unpack_event_page(doc):
            filled_events.append(
                self.fill_event(
                    event_doc, include=include, exclude=exclude, inplace=True
                )
            )
        filled_doc = pack_event_page(*filled_events)
        if inplace is None:
            inplace = self._inplace
        if inplace:
            doc["data"] = filled_doc["data"]
            doc["filled"] = filled_doc["filled"]
            return doc
        else:
            return filled_doc

    def get_handler(self, resource: Resource) -> Any:
        """
        Return a new Handler instance for this Resource.

        Parameters
        ----------
        resource: Resource

        Returns
        -------
        handler: Handler
        """
        if self._closed:
            raise EventModelRuntimeError(
                "This Filler has been closed and is no longer usable."
            )
        try:
            handler_class = self.handler_registry[resource["spec"]]
        except KeyError as err:
            raise UndefinedAssetSpecification(
                f"Resource document with uid {resource['uid']} "
                f"refers to spec {resource['spec']!r} which is "
                f"not defined in the Filler's "
                f"handler registry."
            ) from err
        # Apply root_map.
        resource_path = resource["resource_path"]
        original_root = resource.get("root", "")
        root = self.root_map.get(original_root, original_root)
        if root:
            resource_path = os.path.join(root, resource_path)
        msg = (
            f"Error instantiating handler "
            f"class {handler_class} "
            f"with Resource document {resource}. "
        )
        if root != original_root:
            msg += (
                f"Its 'root' field was "
                f"mapped from {original_root} to {root} by root_map."
            )
        else:
            msg += (
                f"Its 'root' field {original_root} was " f"*not* modified by root_map."
            )
        error_to_raise = EventModelError(msg)
        handler = _attempt_with_retries(
            func=handler_class,
            args=(resource_path,),
            kwargs=resource["resource_kwargs"],
            intervals=[0] + self.retry_intervals,
            error_to_catch=IOError,
            error_to_raise=error_to_raise,
        )
        return handler

    def _get_handler_maybe_cached(self, resource: Resource) -> Any:
        "Get a cached handler for this resource or make one and cache it."
        key = (resource["uid"], resource["spec"])
        try:
            handler = self._handler_cache[key]
        except KeyError:
            handler = self.get_handler(resource)
            self._handler_cache[key] = handler
        return handler

    def fill_event(
        self,
        doc,
        include: Optional[Iterable] = None,
        exclude: Optional[Iterable] = None,
        inplace: Optional[bool] = None,
    ) -> Any:
        if inplace is None:
            inplace = self._inplace
        if inplace:
            filled_doc = doc
        else:
            filled_doc = copy.deepcopy(doc)
        descriptor = self._descriptor_cache[doc["descriptor"]]
        from_datakeys = False
        self._current_state.descriptor = descriptor
        try:
            needs_filling = {key for key, val in doc["filled"].items() if val is False}
        except KeyError:
            # This document is not telling us which, if any, keys are filled.
            # Infer that none of the external data is filled.
            needs_filling = {
                key for key, val in descriptor["data_keys"].items() if "external" in val
            }
            from_datakeys = True
        for key in needs_filling:
            self._current_state.key = key
            if exclude is not None and key in exclude:
                continue
            if include is not None and key not in include:
                continue
            try:
                datum_id = doc["data"][key]
            except KeyError as err:
                if from_datakeys:
                    raise MismatchedDataKeys(
                        "The documents are not valid.  Either because they "
                        "were recorded incorrectly in the first place, "
                        "corrupted since, or exercising a yet-undiscovered "
                        "bug in a reader. event['data'].keys() "
                        "must equal descriptor['data_keys'].keys(). "
                        f"event['data'].keys(): {doc['data'].keys()}, "
                        "descriptor['data_keys'].keys(): "
                        f"{descriptor['data_keys'].keys()}"
                    ) from err
                else:
                    raise MismatchedDataKeys(
                        "The documents are not valid.  Either because they "
                        "were recorded incorrectly in the first place, "
                        "corrupted since, or exercising a yet-undiscovered "
                        "bug in a reader. event['filled'].keys() "
                        "must be a subset of event['data'].keys(). "
                        f"event['data'].keys(): {doc['data'].keys()}, "
                        "event['filled'].keys(): "
                        f"{doc['filled'].keys()}"
                    ) from err
            # Look up the cached Datum doc.
            try:
                datum_doc = self._datum_cache[datum_id]
            except KeyError as err:
                raise UnresolvableForeignKeyError(
                    datum_id,
                    f"Event with uid {doc['uid']} refers to unknown Datum "
                    f"datum_id {datum_id}",
                ) from err
            resource_uid = datum_doc["resource"]
            # Look up the cached Resource.
            try:
                resource = self._resource_cache[resource_uid]
            except KeyError as err:
                raise UnresolvableForeignKeyError(
                    resource_uid,
                    f"Datum with id {datum_id} refers to unknown Resource "
                    f"uid {resource_uid}",
                ) from err
            self._current_state.resource = resource
            self._current_state.datum = datum_doc
            handler = self._get_handler_maybe_cached(resource)
            error_to_raise = DataNotAccessible(
                f"Filler was unable to load the data referenced by "
                f"the Datum document {datum_doc} and the Resource "
                f"document {resource}."
            )
            payload = _attempt_with_retries(
                func=handler,
                args=(),
                kwargs=datum_doc["datum_kwargs"],
                intervals=[0] + self.retry_intervals,
                error_to_catch=IOError,
                error_to_raise=error_to_raise,
            )
            # Here we are intentionally modifying doc in place.
            filled_doc["data"][key] = payload
            filled_doc["filled"][key] = datum_id
        self._current_state.key = None
        self._current_state.descriptor = None
        self._current_state.resource = None
        self._current_state.datum = None
        return filled_doc

    def descriptor(self, doc: EventDescriptor) -> EventDescriptor:
        self._descriptor_cache[doc["uid"]] = doc
        return doc

    def __enter__(self):
        return self

    @no_type_check
    def close(self) -> None:
        """
        Drop cached documents and handlers.

        They are *not* explicitly cleared, so if there are other references to
        these caches they will remain.
        """
        # Drop references to the caches. If the user holds another reference to
        # them it's the user's problem to manage their lifecycle. If the user
        # does not (e.g. they are the default caches) the gc will look after
        # them.
        self._closed = True
        self._handler_cache = None
        self._resource_cache = None
        self._datum_cache = None
        self._descriptor_cache = None

    @property
    def closed(self) -> bool:
        return self._closed

    def clear_handler_cache(self) -> None:
        """
        Clear any cached handler instances.

        This operation may free significant memory, depending on the
        implementation of the handlers.
        """
        self._handler_cache.clear()

    def clear_document_caches(self) -> None:
        """
        Clear any cached documents.
        """
        self._resource_cache.clear()
        self._descriptor_cache.clear()
        self._datum_cache.clear()

    def __exit__(self, *exc_details) -> None:
        self.close()

    def __call__(
        self, name: str, doc: dict, validate: bool = False
    ) -> Tuple[str, dict]:
        if self._closed:
            raise EventModelRuntimeError(
                "This Filler has been closed and is no longer usable."
            )
        return super().__call__(name, doc, validate)


class EventModelError(Exception):
    ...


def _attempt_with_retries(
    func,
    args,
    kwargs,
    intervals: Iterable,
    error_to_catch: Type[OSError],
    error_to_raise: EventModelError,
) -> Any:
    """
    Return func(*args, **kwargs), using a retry loop.

    func, args, kwargs: self-explanatory
    intervals: list
        How long to wait (seconds) between each attempt including the first.
    error_to_catch: Exception class
        If this is raised, retry.
    error_to_raise: Exception instance or class
        If we run out of retries, raise this from the proximate error.
    """
    error = None
    for interval in intervals:
        ttime.sleep(interval)
        try:
            return func(*args, **kwargs)
        except error_to_catch as error_:
            # The file may not be visible on the filesystem yet.
            # Wait and try again. Stash the error in a variable
            # that we can access later if we run out of attempts.
            error = error_
        else:
            break
    else:
        # We have used up all our attempts. There seems to be an
        # actual problem. Raise specified error from the error stashed above.
        raise error_to_raise from error


class NoFiller(Filler):
    """
    This does not fill the documents; it merely validates them.

    It checks that all the references between the documents are resolvable and
    *could* be filled. This is useful when the filling will be done later, as
    a delayed computation, but we want to make sure in advance that we have all
    the information that we will need when that computation occurs.
    """

    def __init__(self, *args, **kwargs) -> None:
        # Do not make Filler make copies because we are not going to alter the
        # documents anyway.
        kwargs.setdefault("inplace", True)
        super().__init__(*args, **kwargs)

    def fill_event_page(
        self,
        doc: EventPage,
        include: Optional[Iterable] = None,
        exclude: Optional[Iterable] = None,
        *kwargs,
    ) -> EventPage:
        filled_events = []
        for event_doc in unpack_event_page(doc):
            filled_events.append(
                self.fill_event(
                    event_doc, include=include, exclude=exclude, inplace=True
                )
            )
        filled_doc = pack_event_page(*filled_events)
        return filled_doc

    def fill_event(
        self,
        doc: Event,
        include: Optional[Iterable] = None,
        exclude: Optional[Iterable] = None,
        inplace: Optional[bool] = None,
    ) -> Event:
        descriptor = self._descriptor_cache[doc["descriptor"]]
        from_datakeys = False
        try:
            needs_filling = {key for key, val in doc["filled"].items() if val is False}
        except KeyError:
            # This document is not telling us which, if any, keys are filled.
            # Infer that none of the external data is filled.
            needs_filling = {
                key for key, val in descriptor["data_keys"].items() if "external" in val
            }
            from_datakeys = True
        for key in needs_filling:
            if exclude is not None and key in exclude:
                continue
            if include is not None and key not in include:
                continue
            try:
                datum_id = doc["data"][key]
            except KeyError as err:
                if from_datakeys:
                    raise MismatchedDataKeys(
                        "The documents are not valid.  Either because they "
                        "were recorded incorrectly in the first place, "
                        "corrupted since, or exercising a yet-undiscovered "
                        "bug in a reader. event['data'].keys() "
                        "must equal descriptor['data_keys'].keys(). "
                        f"event['data'].keys(): {doc['data'].keys()}, "
                        "descriptor['data_keys'].keys(): "
                        f"{descriptor['data_keys'].keys()}"
                    ) from err
                else:
                    raise MismatchedDataKeys(
                        "The documents are not valid.  Either because they "
                        "were recorded incorrectly in the first place, "
                        "corrupted since, or exercising a yet-undiscovered "
                        "bug in a reader. event['filled'].keys() "
                        "must be a subset of event['data'].keys(). "
                        f"event['data'].keys(): {doc['data'].keys()}, "
                        "event['filled'].keys(): "
                        f"{doc['filled'].keys()}"
                    ) from err
            # Look up the cached Datum doc.
            try:
                datum_doc = self._datum_cache[datum_id]
            except KeyError as err:
                err_with_key = UnresolvableForeignKeyError(
                    datum_id,
                    f"Event with uid {doc['uid']} refers to unknown Datum "
                    f"datum_id {datum_id}",
                )
                err_with_key.key = datum_id
                raise err_with_key from err
            resource_uid = datum_doc["resource"]
            # Look up the cached Resource.
            try:
                self._resource_cache[resource_uid]
            except KeyError as err:
                raise UnresolvableForeignKeyError(
                    datum_id,
                    f"Datum with id {datum_id} refers to unknown Resource "
                    f"uid {resource_uid}",
                ) from err
        return doc


DOCS_PASSED_IN_1_14_0_WARNING = (
    "The callback {callback!r} raised {err!r} when "
    "RunRouter passed it a {name!r} document. This is "
    "probably because in earlier releases the RunRouter "
    "expected its factory functions to forward the 'start' "
    "document, but starting in event-model 1.14.0 the "
    "RunRouter passes in the document, causing the "
    "callback to receive it twice and potentially raise "
    "an error. Update the factory function. In a future "
    "release this warning will become an error."
)


class RunRouter(DocumentRouter):
    """
    Routes documents, by run, to callbacks it creates from factory functions.

    A RunRouter is callable, and it has the signature ``router(name, doc)``,
    suitable for subscribing to the RunEngine.

    It is configured with a list of factory functions that produce callbacks in
    a two-layered scheme, described below.

    .. warning::

       This is experimental. In a future release, it may be changed in a
       backward-incompatible way or fully removed.

    Parameters
    ----------
    factories : list
        A list of callables with the signature::

            factory('start', start_doc) -> List[Callbacks], List[SubFactories]

        which should return two lists, which may be empty. All items in the
        first list should be callbacks --- callables with the signature::

            callback(name, doc)

        that will receive that RunStart document and all subsequent documents
        from the run including the RunStop document. All items in the second
        list should be "subfactories" with the signature::

            subfactory('descriptor', descriptor_doc) -> List[Callbacks]

        These will receive each of the EventDescriptor documents for the run,
        as they arrive. They must return one list, which may be empty,
        containing callbacks that will receive the RunStart document, that
        EventDescriptor, all Events that reference that EventDescriptor and
        finally the RunStop document for the run.
    handler_registry : dict, optional
        This is passed to the Filler or whatever class is given in the
        filler_class parametr below.

        Maps each 'spec' (a string identifying a given type or external
        resource) to a handler class.

        A 'handler class' may be any callable with the signature::

            handler_class(full_path, **resource_kwargs)

        It is expected to return an object, a 'handler instance', which is also
        callable and has the following signature::

            handler_instance(**datum_kwargs)

        As the names 'handler class' and 'handler instance' suggest, this is
        typically implemented using a class that implements ``__init__`` and
        ``__call__``, with the respective signatures. But in general it may be
        any callable-that-returns-a-callable.
    root_map: dict, optional
        This is passed to Filler or whatever class is given in the filler_class
        parameter below.

        str -> str mapping to account for temporarily moved/copied/remounted
        files.  Any resources which have a ``root`` in ``root_map`` will be
        loaded using the mapped ``root``.
    filler_class: type
        This is Filler by default. It can be a Filler subclass,
        ``functools.partial(Filler, ...)``, or any class that provides the same
        methods as ``DocumentRouter``.
    fill_or_fail: boolean, optional
        By default (False), if a document with a spec not in
        ``handler_registry`` is encountered, let it pass through unfilled. But
        if set to True, fill everything and raise
        ``UndefinedAssetSpecification`` if some unknown spec is encountered.
    """

    def __init__(
        self,
        factories,
        handler_registry: Optional[dict] = None,
        *,
        root_map: Optional[dict] = None,
        filler_class: Type[Filler] = Filler,
        fill_or_fail: bool = False,
    ) -> None:
        self.factories = factories
        self.handler_registry = handler_registry or {}
        self.filler_class = filler_class
        self.fill_or_fail = fill_or_fail
        self.root_map = root_map

        # Map RunStart UID to "subfactory" functions that want all
        # EventDescriptors from that run.
        self._subfactories: defaultdict = defaultdict(list)

        # Callbacks that want all the documents from a given run, keyed on
        # RunStart UID.
        self._factory_cbs_by_start: defaultdict = defaultdict(list)

        # Callbacks that want all the documents from a given run, keyed on
        # each EventDescriptor UID in the run.
        self._factory_cbs_by_descriptor: defaultdict = defaultdict(list)

        # Callbacks that want documents related to a given EventDescriptor,
        # keyed on EventDescriptor UID.
        self._subfactory_cbs_by_descriptor: defaultdict = defaultdict(list)

        # Callbacks that want documents related to a given EventDescriptor,
        # keyed on the RunStart UID referenced by that EventDescriptor.
        self._subfactory_cbs_by_start: defaultdict = defaultdict(list)

        # Map RunStart UID to RunStart document. This is used to send
        # RunStart documents to subfactory callbacks.
        self._start_to_start_doc: dict = dict()

        # Map RunStart UID to the list EventDescriptor. This is used to
        # facilitate efficient cleanup of the caches above.
        self._start_to_descriptors: defaultdict = defaultdict(list)

        # Map EventDescriptor UID to RunStart UID. This is used for looking up
        # Fillers.
        self._descriptor_to_start: dict = {}

        # Map Resource UID to RunStart UID.
        self._resources: dict = {}
        self._stream_resources: dict = {}

        # Old-style Resources that do not have a RunStart UID
        self._unlabeled_resources: deque = deque(maxlen=10000)

        # Map Runstart UID to instances of self.filler_class.
        self._fillers: dict = {}

    def __repr__(self):
        return (
            "RunRouter([\n"
            + "\n".join(f"    {factory}" for factory in self.factories)
            + "])"
        )

    def start(self, start_doc: RunStart) -> None:
        uid = start_doc["uid"]
        # If we get the same uid twice, weird things will happen, so check for
        # that and give a nice error message.
        if uid in self._start_to_start_doc:
            if self._start_to_start_doc[uid] == start_doc:
                raise ValueError(
                    "RunRouter received the same 'start' document twice:\n"
                    "{start_doc!r}"
                )
            else:
                raise ValueError(
                    "RunRouter received two 'start' documents with different "
                    "contents but the same uid:\n"
                    "First: {self._start_to_start_doc[uid]!r}\n"
                    "Second: {start_doc!r}"
                )
        self._start_to_start_doc[uid] = start_doc
        filler = self.filler_class(
            self.handler_registry, root_map=self.root_map, inplace=False
        )
        self._fillers[uid] = filler
        # No need to pass the document to filler
        # because Fillers do nothing with 'start'.
        for factory in self.factories:
            callbacks, subfactories = factory("start", start_doc)
            for callback in callbacks:
                try:
                    callback("start", start_doc)
                except Exception as err:
                    warnings.warn(
                        DOCS_PASSED_IN_1_14_0_WARNING.format(
                            callback=callback, name="start", err=err
                        )
                    )
                    raise err
            self._factory_cbs_by_start[uid].extend(callbacks)
            self._subfactories[uid].extend(subfactories)

    def descriptor(self, descriptor_doc: EventDescriptor) -> None:
        descriptor_uid = descriptor_doc["uid"]
        start_uid = descriptor_doc["run_start"]

        # Keep track of the RunStart UID -> [EventDescriptor UIDs] mapping for
        # purposes of cleanup in stop().
        self._start_to_descriptors[start_uid].append(descriptor_uid)
        # Keep track of the EventDescriptor UID -> RunStartUID for filling
        # purposes.
        self._descriptor_to_start[descriptor_uid] = start_uid

        self._fillers[start_uid].descriptor(descriptor_doc)
        # Apply all factory cbs for this run to this descriptor, and run them.
        factory_cbs = self._factory_cbs_by_start[start_uid]
        self._factory_cbs_by_descriptor[descriptor_uid].extend(factory_cbs)
        for callback in factory_cbs:
            callback("descriptor", descriptor_doc)
        # Let all the subfactories add any relevant callbacks.
        for subfactory in self._subfactories[start_uid]:
            callbacks = subfactory("descriptor", descriptor_doc)
            self._subfactory_cbs_by_start[start_uid].extend(callbacks)
            self._subfactory_cbs_by_descriptor[descriptor_uid].extend(callbacks)
            for callback in callbacks:
                try:
                    start_doc = self._start_to_start_doc[start_uid]
                    callback("start", start_doc)
                except Exception as err:
                    warnings.warn(
                        DOCS_PASSED_IN_1_14_0_WARNING.format(
                            callback=callback, name="start", err=err
                        )
                    )
                    raise err
                try:
                    callback("descriptor", descriptor_doc)
                except Exception as err:
                    warnings.warn(
                        DOCS_PASSED_IN_1_14_0_WARNING.format(
                            callback=callback, name="descriptor", err=err
                        )
                    )
                    raise err

    def event_page(self, doc: EventPage):
        descriptor_uid = doc["descriptor"]
        start_uid = self._descriptor_to_start[descriptor_uid]
        try:
            doc = self._fillers[start_uid].event_page(doc)
        except UndefinedAssetSpecification:
            if self.fill_or_fail:
                raise
        for callback in self._factory_cbs_by_descriptor[descriptor_uid]:
            callback("event_page", doc)
        for callback in self._subfactory_cbs_by_descriptor[descriptor_uid]:
            callback("event_page", doc)

    def datum_page(self, doc: DatumPage) -> None:
        resource_uid = doc["resource"]
        try:
            start_uid = self._resources[resource_uid]
        except KeyError:
            if resource_uid not in self._unlabeled_resources:
                raise UnresolvableForeignKeyError(
                    resource_uid,
                    f"DatumPage refers to unknown Resource uid {resource_uid}",
                )
            # Old Resources do not have a reference to a RunStart document,
            # so in turn we cannot immediately tell which run these datum
            # documents belong to.
            # Fan them out to every run currently flowing through RunRouter. If
            # they are not applicable they will do no harm, and this is
            # expected to be an increasingly rare case.
            for callbacks in self._factory_cbs_by_start.values():
                for callback in callbacks:
                    callback("datum_page", doc)
            for callbacks in self._subfactory_cbs_by_start.values():
                for callback in callbacks:
                    callback("datum_page", doc)
            for filler in self._fillers.values():
                filler.datum_page(doc)
        else:
            self._fillers[start_uid].datum_page(doc)
            for callback in self._factory_cbs_by_start[start_uid]:
                callback("datum_page", doc)
            for callback in self._subfactory_cbs_by_start[start_uid]:
                callback("datum_page", doc)

    def stream_datum(self, doc: StreamDatum) -> None:
        resource_uid = doc["stream_resource"]
        start_uid = self._stream_resources[resource_uid]
        self._fillers[start_uid].stream_datum(doc)
        for callback in self._factory_cbs_by_start[start_uid]:
            callback("stream_datum", doc)
        for callback in self._subfactory_cbs_by_start[start_uid]:
            callback("stream_datum", doc)

    def resource(self, doc: Resource) -> None:
        try:
            start_uid = doc["run_start"]
        except KeyError:
            # Old Resources do not have a reference to a RunStart document.
            # Fan them out to every run currently flowing through RunRouter. If
            # they are not applicable they will do no harm, and this is
            # expected to be an increasingly rare case.
            self._unlabeled_resources.append(doc["uid"])
            for callbacks in self._factory_cbs_by_start.values():
                for callback in callbacks:
                    callback("resource", doc)
            for callbacks in self._subfactory_cbs_by_start.values():
                for callback in callbacks:
                    callback("resource", doc)
            for filler in self._fillers.values():
                filler.resource(doc)
        else:
            self._fillers[start_uid].resource(doc)
            self._resources[doc["uid"]] = doc["run_start"]
            for callback in self._factory_cbs_by_start[start_uid]:
                callback("resource", doc)
            for callback in self._subfactory_cbs_by_start[start_uid]:
                callback("resource", doc)

    def stream_resource(self, doc: StreamResource) -> None:
        start_uid = doc["run_start"]  # No need for Try
        self._fillers[start_uid].stream_resource(doc)
        self._stream_resources[doc["uid"]] = doc["run_start"]
        for callback in self._factory_cbs_by_start[start_uid]:
            callback("stream_resource", doc)
        for callback in self._subfactory_cbs_by_start[start_uid]:
            callback("stream_resource", doc)

    def stop(self, doc: RunStop) -> None:
        start_uid = doc["run_start"]
        for callback in self._factory_cbs_by_start[start_uid]:
            callback("stop", doc)
        for callback in self._subfactory_cbs_by_start[start_uid]:
            callback("stop", doc)
        # Clean up references.
        self._fillers.pop(start_uid, None)
        self._subfactories.pop(start_uid, None)
        self._factory_cbs_by_start.pop(start_uid, None)
        self._subfactory_cbs_by_start.pop(start_uid, None)
        for descriptor_uid in self._start_to_descriptors.pop(start_uid, ()):
            self._descriptor_to_start.pop(descriptor_uid, None)
            self._factory_cbs_by_descriptor.pop(descriptor_uid, None)
            self._subfactory_cbs_by_descriptor.pop(descriptor_uid, None)
        self._resources.pop(start_uid, None)
        self._start_to_start_doc.pop(start_uid, None)


# Here we define subclasses of all of the built-in Python exception types (as
# needed, not a comprehensive list) so that all errors raised *directly* by
# event_model also inhereit from EventModelError as well as the appropriate
# built-in type. This means, for example, that `EventModelValueError` can be
# caught by `except ValueError:` or by `except EventModelError:`. This can be
# useful for higher-level libraries and for debugging.


class EventModelKeyError(EventModelError, KeyError):
    ...


class EventModelValueError(EventModelError, ValueError):
    ...


class EventModelRuntimeError(EventModelError, RuntimeError):
    ...


class EventModelTypeError(EventModelError, TypeError):
    ...


class EventModelValidationError(EventModelError):
    ...


class UnfilledData(EventModelError):
    """raised when unfilled data is found"""

    ...


class UndefinedAssetSpecification(EventModelKeyError):
    """raised when a resource spec is missing from the handler registry"""

    ...


class DataNotAccessible(EventModelError, IOError):
    """raised when attempts to load data referenced by Datum document fail"""

    ...


class UnresolvableForeignKeyError(EventModelValueError):
    """when we see a foreign before we see the thing to which it refers"""

    def __init__(self, key: Any, message: str) -> None:
        self.key = key
        self.message = message


class DuplicateHandler(EventModelRuntimeError):
    """raised when a handler is already registered for a given spec"""

    ...


class InvalidData(EventModelError):
    """raised when the data is invalid"""

    ...


class MismatchedDataKeys(InvalidData):
    """
    Raised when any data keys structures are out of sync. This includes,
    event['data'].keys(), descriptor['data_keys'].keys(),
    event['timestamp'].keys(), event['filled'].keys()
    """

    ...


SCHEMA_PATH = "schemas"
SCHEMA_NAMES = {
    DocumentNames.start: "schemas/run_start.json",
    DocumentNames.stop: "schemas/run_stop.json",
    DocumentNames.event: "schemas/event.json",
    DocumentNames.event_page: "schemas/event_page.json",
    DocumentNames.descriptor: "schemas/event_descriptor.json",
    DocumentNames.datum: "schemas/datum.json",
    DocumentNames.datum_page: "schemas/datum_page.json",
    DocumentNames.resource: "schemas/resource.json",
    DocumentNames.stream_datum: "schemas/stream_datum.json",
    DocumentNames.stream_resource: "schemas/stream_resource.json",
    # DEPRECATED:
    DocumentNames.bulk_events: "schemas/bulk_events.json",
    DocumentNames.bulk_datum: "schemas/bulk_datum.json",
}
schemas = {}
for name, filename in SCHEMA_NAMES.items():
    with open(rs_fn("event_model", filename)) as fin:
        schemas[name] = json.load(fin)

# We pin jsonschema >=3.0.0 in requirements.txt but due to pip's dependency
# resolution it is easy to end up with an environment where that pin is not
# respected. Thus, we maintain best-effort support for 2.x.

if version.parse(metadata("jsonschema")["version"]) >= version.parse("3.0.0"):

    def _is_array(checker, instance):
        return (
            jsonschema.validators.Draft7Validator.TYPE_CHECKER.is_type(
                instance, "array"
            )
            or isinstance(instance, tuple)
            or hasattr(instance, "__array__")
        )

    _array_type_checker = jsonschema.validators.Draft7Validator.TYPE_CHECKER.redefine(
        "array", _is_array
    )

    _Validator = jsonschema.validators.extend(
        jsonschema.validators.Draft7Validator, type_checker=_array_type_checker
    )

    schema_validators = {
        name: _Validator(schema=schema) for name, schema in schemas.items()
    }
else:
    # Make objects that mock the one method on the jsonschema 3.x
    # Draft7Validator API that we need.
    schema_validators = {
        name: types.SimpleNamespace(
            validate=partial(
                jsonschema.validate, schema=schema, types={"array": (list, tuple)}
            )
        )
        for name, schema in schemas.items()
    }


__version__ = get_versions()["version"]
del get_versions


@dataclass
class ComposeRunBundle:
    """Extensible compose run bundle. This maintains backward compatibility
    by unpacking into a basic run bundle
    (start, compose_descriptor, compose_resource, stop).
    Further extensions are optional and require keyword referencing
    (i.e. compose_stream_resource).
    """

    start_doc: RunStart
    compose_descriptor: Callable
    compose_resource: Callable
    compose_stop: Callable
    compose_stream_resource: Optional[Callable] = None

    def __iter__(self) -> Iterator:
        return iter(
            (
                self.start_doc,
                self.compose_descriptor,
                self.compose_resource,
                self.compose_stop,
            )
        )


ComposeDescriptorBundle = namedtuple(
    "ComposeDescriptorBundle", "descriptor_doc compose_event compose_event_page"
)
ComposeResourceBundle = namedtuple(
    "ComposeResourceBundle", "resource_doc compose_datum compose_datum_page"
)
ComposeStreamResourceBundle = namedtuple(
    "ComposeStreamResourceBundle", "stream_resource_doc compose_stream_data"
)


def compose_datum(
    *,
    resource: dict,
    counter: Iterator,
    datum_kwargs: Dict[str, Any],
    validate: bool = True,
) -> Datum:
    resource_uid = resource["uid"]
    doc = Datum(
        resource=resource_uid,
        datum_kwargs=datum_kwargs,
        datum_id="{}/{}".format(resource_uid, next(counter)),
    )
    if validate:
        schema_validators[DocumentNames.datum].validate(doc)
    return doc


def compose_datum_page(
    *,
    resource: dict,
    counter: Iterator,
    datum_kwargs: dict,
    validate: bool = True,
) -> DatumPage:
    resource_uid = resource["uid"]
    any_column, *_ = datum_kwargs.values()
    N = len(any_column)
    doc = DatumPage(
        resource=resource_uid,
        datum_kwargs=datum_kwargs,
        datum_id=["{}/{}".format(resource_uid, next(counter)) for _ in range(N)],
    )
    if validate:
        schema_validators[DocumentNames.datum_page].validate(doc)
    return doc


PATH_SEMANTICS: Dict[str, Literal["posix", "windows"]] = {
    "posix": "posix",
    "nt": "windows",
}
default_path_semantics: Literal["posix", "windows"] = PATH_SEMANTICS[os.name]


def compose_resource(
    *,
    spec: str,
    root: str,
    resource_path: str,
    resource_kwargs: Iterable,
    path_semantics: Optional[Literal["posix", "windows"]] = default_path_semantics,
    start: Optional[dict] = None,
    uid: Optional[str] = None,
    validate: bool = True,
) -> ComposeResourceBundle:
    if uid is None:
        uid = str(uuid.uuid4())
    counter = itertools.count()
    doc = {
        "uid": uid,
        "spec": spec,
        "root": root,
        "resource_path": resource_path,
        "resource_kwargs": resource_kwargs,
        "path_semantics": path_semantics,
    }
    if start:
        doc["run_start"] = start["uid"]

    if validate:
        schema_validators[DocumentNames.resource].validate(doc)

    return ComposeResourceBundle(
        doc,
        partial(compose_datum, resource=doc, counter=counter),
        partial(compose_datum_page, resource=doc, counter=counter),
    )


def compose_stream_datum(
    *,
    stream_resource: StreamResource,
    stream_name: str,
    counter: Iterator,
    datum_kwargs: Dict[str, Any],
    event_count: int = 1,
    event_offset: int = 0,
    validate: bool = True,
) -> StreamDatum:
    resource_uid = stream_resource["uid"]
    if stream_name not in stream_resource["stream_names"]:
        raise EventModelKeyError(
            "Attempt to create stream_datum with name not included in stream_resource"
        )
    block_idx = next(counter)
    doc = StreamDatum(
        stream_resource=resource_uid,
        datum_kwargs=datum_kwargs,
        uid=f"{resource_uid}/{stream_name}/{block_idx}",
        stream_name=stream_name,
        block_idx=block_idx,
        event_count=event_count,
        event_offset=event_offset,
    )
    if validate:
        schema_validators[DocumentNames.stream_datum].validate(doc)
    return doc


def compose_stream_resource(
    *,
    spec: str,
    root: str,
    resource_path: str,
    resource_kwargs: Dict[str, Any],
    stream_names: Union[List, str],
    counters: List = [],
    path_semantics: Literal["posix", "windows"] = default_path_semantics,
    start: Optional[dict] = None,
    uid: Optional[str] = None,
    validate: bool = True,
) -> ComposeStreamResourceBundle:
    if uid is None:
        uid = str(uuid.uuid4())
    if isinstance(stream_names, str):
        stream_names = [
            stream_names,
        ]
    if len(counters) == 0:
        counters = [itertools.count() for _ in stream_names]
    elif len(counters) > len(stream_names):
        raise ValueError(
            "Insufficient number of counters "
            f"{len(counters)} for stream names: {stream_names}"
        )

    doc = StreamResource(
        uid=uid,
        spec=spec,
        root=root,
        resource_path=resource_path,
        resource_kwargs=resource_kwargs,
        stream_names=stream_names,
        path_semantics=path_semantics,
    )
    if start:
        doc["run_start"] = start["uid"]

    if validate:
        schema_validators[DocumentNames.stream_resource].validate(doc)

    return ComposeStreamResourceBundle(
        doc,
        [
            partial(
                compose_stream_datum,
                stream_resource=doc,
                stream_name=stream_name,
                counter=counter,
            )
            for stream_name, counter in zip(stream_names, counters)
        ],
    )


def compose_stop(
    *,
<<<<<<< HEAD
    start: dict,
    event_counter: dict,
    poison_pill: List,
    exit_status: Literal["success", "abort", "fail"] = "success",
    reason: str = "",
    uid: Optional[str] = None,
    time: Optional[float] = None,
    validate: bool = True,
) -> RunStop:
=======
    start,
    event_counters,
    poison_pill,
    exit_status="success",
    reason="",
    uid=None,
    time=None,
    validate=True,
):
>>>>>>> 86474f03
    if poison_pill:
        raise EventModelError(
            "Already composed a RunStop document for run " "{!r}.".format(start["uid"])
        )
    poison_pill.append(object())
    if uid is None:
        uid = str(uuid.uuid4())
    if time is None:
        time = ttime.time()
<<<<<<< HEAD
    doc = RunStop(
        uid=uid,
        time=time,
        run_start=start["uid"],
        exit_status=exit_status,
        reason=reason,
        num_events={k: v - 1 for k, v in event_counter.items()},
    )
=======
    doc = {
        "uid": uid,
        "time": time,
        "run_start": start["uid"],
        "exit_status": exit_status,
        "reason": reason,
        "num_events": {k: v - 1 for k, v in event_counters.items()},
    }
>>>>>>> 86474f03
    if validate:
        schema_validators[DocumentNames.stop].validate(doc)
    return doc


def compose_event_page(
    *,
<<<<<<< HEAD
    descriptor: dict,
    event_counter: dict,
    data: dict,
    timestamps: dict,
    seq_num: List,
    filled: Optional[Dict[str, List[Union[bool, str]]]] = None,
    uid: Optional[List] = None,
    time: Optional[List] = None,
    validate: bool = True,
) -> EventPage:
=======
    descriptor,
    event_counters,
    data,
    timestamps,
    seq_num,
    filled=None,
    uid=None,
    time=None,
    validate=True,
):
>>>>>>> 86474f03
    N = len(seq_num)
    if uid is None:
        uid = [str(uuid.uuid4()) for _ in range(N)]
    if time is None:
        time = [ttime.time()] * N
    if filled is None:
        filled = {}
    doc = EventPage(
        uid=uid,
        time=time,
        data=data,
        timestamps=timestamps,
        seq_num=seq_num,
        filled=filled,
        descriptor=descriptor["uid"],
    )
    if validate:
        schema_validators[DocumentNames.event_page].validate(doc)
        if not (descriptor["data_keys"].keys() == data.keys() == timestamps.keys()):
            raise EventModelValidationError(
                "These sets of keys must match:\n"
                "event['data'].keys(): {}\n"
                "event['timestamps'].keys(): {}\n"
                "descriptor['data_keys'].keys(): {}\n".format(
                    data.keys(), timestamps.keys(), descriptor["data_keys"].keys()
                )
            )
        if set(filled) - set(data):
            raise EventModelValidationError(
                "Keys in event['filled'] {} must be a subset of those in "
                "event['data'] {}".format(filled.keys(), data.keys())
            )
    event_counters[descriptor["name"]] += len(data)
    return doc


def compose_event(
    *,
<<<<<<< HEAD
    descriptor: dict,
    event_counter: dict,
    data: dict,
    timestamps: dict,
    seq_num: Optional[int] = None,
    filled: Optional[Dict[str, Union[bool, str]]] = None,
    uid: Optional[str] = None,
    time: Optional[float] = None,
    validate: bool = True,
) -> Event:
=======
    descriptor,
    event_counters,
    data,
    timestamps,
    seq_num=None,
    filled=None,
    uid=None,
    time=None,
    validate=True,
):
>>>>>>> 86474f03
    if seq_num is None:
        seq_num = event_counters[descriptor["name"]]
    if uid is None:
        uid = str(uuid.uuid4())
    if time is None:
        time = ttime.time()
    if filled is None:
        filled = {}
    doc = Event(
        uid=uid,
        time=time,
        data=data,
        timestamps=timestamps,
        seq_num=seq_num,
        filled=filled,
        descriptor=descriptor["uid"],
    )
    if validate:
        schema_validators[DocumentNames.event].validate(doc)
        if not (descriptor["data_keys"].keys() == data.keys() == timestamps.keys()):
            raise EventModelValidationError(
                "These sets of keys must match:\n"
                "event['data'].keys(): {}\n"
                "event['timestamps'].keys(): {}\n"
                "descriptor['data_keys'].keys(): {}\n".format(
                    data.keys(), timestamps.keys(), descriptor["data_keys"].keys()
                )
            )
        if set(filled) - set(data):
            raise EventModelValidationError(
                "Keys in event['filled'] {} must be a subset of those in "
                "event['data'] {}".format(filled.keys(), data.keys())
            )
    event_counters[descriptor["name"]] += 1
    return doc


def compose_descriptor(
    *,
<<<<<<< HEAD
    start: dict,
    streams: dict,
    event_counter: dict,
    name: str,
    data_keys: Dict[str, DataKey],
    uid: Optional[str] = None,
    time: Optional[float] = None,
    object_keys: Optional[dict] = None,
    configuration: Optional[dict] = None,
    hints: Optional[dict] = None,
    validate: bool = True,
) -> ComposeDescriptorBundle:
=======
    start,
    streams,
    event_counters,
    name,
    data_keys,
    uid=None,
    time=None,
    object_keys=None,
    configuration=None,
    hints=None,
    validate=True,
):
>>>>>>> 86474f03
    if uid is None:
        uid = str(uuid.uuid4())
    if time is None:
        time = ttime.time()
    if object_keys is None:
        object_keys = {}
    if configuration is None:
        configuration = {}
    if hints is None:
        hints = {}
    doc = EventDescriptor(
        uid=uid,
        time=time,
        run_start=start["uid"],
        name=name,
        data_keys=data_keys,
        object_keys=object_keys,
        hints=hints,
        configuration=configuration,
    )
    if validate:
        if name in streams and streams[name] != set(data_keys):
            raise EventModelValidationError(
                "A descriptor with the name {} has already been composed with "
                "data_keys {}. The requested data_keys were {}. All "
                "descriptors in a given stream must have the same "
                "data_keys.".format(name, streams[name], set(data_keys))
            )
        schema_validators[DocumentNames.descriptor].validate(doc)
    if name not in streams:
        streams[name] = set(data_keys)
        event_counters[name] = 1
    return ComposeDescriptorBundle(
        doc,
        partial(compose_event, descriptor=doc, event_counters=event_counters),
        partial(compose_event_page, descriptor=doc, event_counters=event_counters),
    )


def compose_run(
<<<<<<< HEAD
    *,
    uid: Optional[str] = None,
    time: Optional[float] = None,
    metadata: Optional[dict] = None,
    validate: bool = True,
) -> ComposeRunBundle:
=======
    *, uid=None, time=None, metadata=None, validate=True, event_counters=None
):
>>>>>>> 86474f03
    """
    Compose a RunStart document and factory functions for related documents.

    Parameters
    ----------
    uid : string, optional
        Unique identifier for this run, conventionally a UUID4. If None is
        given, a UUID4 will be generated.
    time : float, optional
        UNIX epoch time of start of this run. If None is given, the current
        time will be used.
    metadata : dict, optional
        Additional metadata include the document
    validate : boolean, optional
        Validate this document conforms to the schema.
    event_counters : dict, optional
        A dict for counting events, when an event is composed by any of the
        descriptors composed by this run, the element in this dict with the key of the
        descriptor name will be increased by 1.

    Returns
    -------
    ComposeRunBundle
    """
    if uid is None:
        uid = str(uuid.uuid4())
    if time is None:
        time = ttime.time()
    if metadata is None:
        metadata = {}
    doc = dict(uid=uid, time=time, **metadata)
    # Define some mutable state to be shared internally by the closures composed
    # below.
<<<<<<< HEAD
    streams: dict = {}
    event_counter: dict = {}
    poison_pill: List = []
=======
    streams = {}
    if event_counters is None:
        event_counters = {}
    poison_pill = []
>>>>>>> 86474f03
    if validate:
        schema_validators[DocumentNames.start].validate(doc)

    return ComposeRunBundle(
        cast(RunStart, doc),
        partial(
            compose_descriptor,
            start=doc,
            streams=streams,
            event_counters=event_counters,
        ),
        partial(compose_resource, start=doc),
        partial(
            compose_stop,
            start=doc,
            event_counters=event_counters,
            poison_pill=poison_pill,
        ),
        compose_stream_resource=partial(compose_stream_resource, start=doc),
    )


def pack_event_page(*events: Event) -> EventPage:
    """
    Transform one or more Event documents into an EventPage document.

    Parameters
    ----------
    *event : dicts
        any number of Event documents

    Returns
    -------
    event_page : dict
    """
    if not events:
        raise ValueError(
            "The pack_event_page() function was called with empty *args. "
            "Cannot create an EventPage from an empty collection of Events "
            "because the 'descriptor' field in an EventPage cannot be NULL."
        )
    time_list = []
    uid_list = []
    seq_num_list = []
    data_list = []
    filled_list = []
    timestamps_list = []
    for event in events:
        time_list.append(event["time"])
        uid_list.append(event["uid"])
        seq_num_list.append(event["seq_num"])
        filled_list.append(event.get("filled", {}))
        data_list.append(event["data"])
        timestamps_list.append(event["timestamps"])
    event_page = EventPage(
        time=time_list,
        uid=uid_list,
        seq_num=seq_num_list,
        descriptor=event["descriptor"],
        filled=_transpose_list_of_dicts(filled_list),
        data=_transpose_list_of_dicts(data_list),
        timestamps=_transpose_list_of_dicts(timestamps_list),
    )
    return event_page


def unpack_event_page(event_page: EventPage) -> Generator:
    """
    Transform an EventPage document into individual Event documents.

    Parameters
    ----------
    event_page : EventPage

    Yields
    ------
    event : Event
    """
    descriptor = event_page["descriptor"]
    data_list = _transpose_dict_of_lists(event_page["data"])
    timestamps_list = _transpose_dict_of_lists(event_page["timestamps"])
    filled_list = _transpose_dict_of_lists(event_page.get("filled", {}))
    for uid, time, seq_num, data, timestamps, filled in itertools.zip_longest(
        event_page["uid"],
        event_page["time"],
        event_page["seq_num"],
        data_list,
        timestamps_list,
        filled_list,
        fillvalue={},
    ):
        yield Event(
            descriptor=descriptor,
            uid=uid,
            time=time,
            seq_num=seq_num,
            data=data,
            timestamps=timestamps,
            filled=filled,
        )


def pack_datum_page(*datum: Datum) -> DatumPage:
    """
    Transform one or more Datum documents into a DatumPage document.

    Parameters
    ----------
    *datum : dicts
        any number of Datum documents

    Returns
    -------
    datum_page : dict
    """
    if not datum:
        raise ValueError(
            "The pack_datum_page() function was called with empty *args. "
            "Cannot create an DatumPage from an empty collection of Datum "
            "because the 'resource' field in a DatumPage cannot be NULL."
        )
    datum_id_list = []
    datum_kwarg_list = []
    for datum_ in datum:
        datum_id_list.append(datum_["datum_id"])
        datum_kwarg_list.append(datum_["datum_kwargs"])
    datum_page = DatumPage(
        resource=datum_["resource"],
        datum_id=datum_id_list,
        datum_kwargs=_transpose_list_of_dicts(datum_kwarg_list),
    )
    return datum_page


def unpack_datum_page(datum_page: DatumPage) -> Generator:
    """
    Transform a DatumPage document into individual Datum documents.

    Parameters
    ----------
    datum_page : DatumPage

    Yields
    ------
    datum : Datum
    """
    resource = datum_page["resource"]
    datum_kwarg_list = _transpose_dict_of_lists(datum_page["datum_kwargs"])
    datum_id: Any
    datum_kwargs: Any
    for datum_id, datum_kwargs in itertools.zip_longest(
        datum_page["datum_id"], datum_kwarg_list, fillvalue={}
    ):
        yield Datum(datum_id=datum_id, datum_kwargs=datum_kwargs, resource=resource)


def rechunk_event_pages(event_pages: Iterable, chunk_size: int) -> Generator:
    """
    Resizes the event_pages in a iterable of event_pages.

    Parameters
    ----------
    event_pages: Iterabile
        An iterable of event_pages
    chunk_size: integer
        Size of pages to yield

    Yields
    ------
    event_page : dict
    """
    remainder = chunk_size
    chunk_list = []

    def page_chunks(page: dict, chunk_size: int, remainder: int) -> Generator:
        """
        Yields chunks of a event_page.
        The first chunk will be of size remainder, the following chunks will be
        of size chunk_size. The last chunk will be what ever is left over.
        """
        array_keys = ["seq_num", "time", "uid"]
        page_size = len(page["uid"])  # Number of events in the page.

        # Make a list of the chunk indexes.
        chunks = [(0, remainder)]
        chunks.extend(
            [(i, i + chunk_size) for i in range(remainder, page_size, chunk_size)]
        )

        for start, stop in chunks:
            yield {
                "descriptor": page["descriptor"],
                **{key: page[key][start:stop] for key in array_keys},
                "data": {
                    key: page["data"][key][start:stop] for key in page["data"].keys()
                },
                "timestamps": {
                    key: page["timestamps"][key][start:stop]
                    for key in page["timestamps"].keys()
                },
                "filled": {
                    key: page["filled"][key][start:stop] for key in page["data"].keys()
                },
            }

    for page in event_pages:
        new_chunks = page_chunks(page, chunk_size, remainder)
        for chunk in new_chunks:
            remainder -= len(chunk["uid"])  # Subtract the size of the chunk.
            chunk_list.append(chunk)
            if remainder == 0:
                yield merge_event_pages(chunk_list)
                remainder = chunk_size
                chunk_list = []
    if chunk_list:
        yield merge_event_pages(chunk_list)


def merge_event_pages(event_pages: Iterable[EventPage]) -> EventPage:
    """
    Combines a iterable of event_pages to a single event_page.

    Parameters
    ----------
    event_pages: Iterabile
        An iterable of event_pages

    Returns
    ------
    event_page : dict
    """
    pages = list(event_pages)
    if len(pages) == 1:
        return pages[0]

    doc = dict(
        descriptor=pages[0]["descriptor"],
        seq_num=list(
            itertools.chain.from_iterable([page["seq_num"] for page in pages])
        ),
        time=list(itertools.chain.from_iterable([page["time"] for page in pages])),
        uid=list(itertools.chain.from_iterable([page["uid"] for page in pages])),
        data={
            key: list(
                itertools.chain.from_iterable([page["data"][key] for page in pages])
            )
            for key in pages[0]["data"].keys()
        },
        timestamps={
            key: list(
                itertools.chain.from_iterable(
                    [page["timestamps"][key] for page in pages]
                )
            )
            for key in pages[0]["data"].keys()
        },
        filled={
            key: list(
                itertools.chain.from_iterable([page["filled"][key] for page in pages])
            )
            for key in pages[0]["data"].keys()
        },
    )
    return cast(EventPage, doc)


def rechunk_datum_pages(datum_pages: Iterable, chunk_size: int) -> Generator:
    """
    Resizes the datum_pages in a iterable of event_pages.

    Parameters
    ----------
    datum_pages: Iterabile
        An iterable of datum_pages
    chunk_size: integer
        Size of pages to yield

    Yields
    ------
    datum_page : dict
    """
    remainder = chunk_size
    chunk_list = []

    def page_chunks(page: dict, chunk_size: int, remainder: int) -> Generator:
        """
        Yields chunks of a datum_page.
        The first chunk will be of size remainder, the following chunks will be
        of size chunk_size. The last chunk will be what ever is left over.
        """

        array_keys = ["datum_id"]
        page_size = len(page["datum_id"])  # Number of datum in the page.

        # Make a list of the chunk indexes.
        chunks = [(0, remainder)]
        chunks.extend(
            [(i, i + chunk_size) for i in range(remainder, page_size, chunk_size)]
        )

        for start, stop in chunks:
            yield {
                "resource": page["resource"],
                **{key: page[key][start:stop] for key in array_keys},
                "datum_kwargs": {
                    key: page["datum_kwargs"][key][start:stop]
                    for key in page["datum_kwargs"].keys()
                },
            }

    for page in datum_pages:
        new_chunks = page_chunks(page, chunk_size, remainder)
        for chunk in new_chunks:
            remainder -= len(chunk["datum_id"])  # Subtract the size of the chunk.
            chunk_list.append(chunk)
            if remainder == 0:
                yield merge_datum_pages(chunk_list)
                remainder = chunk_size
                chunk_list = []
    if chunk_list:
        yield merge_datum_pages(chunk_list)


def merge_datum_pages(datum_pages: Iterable) -> DatumPage:
    """
    Combines a iterable of datum_pages to a single datum_page.

    Parameters
    ----------
    datum_pages: Iterabile
        An iterable of datum_pages

    Returns
    ------
    datum_page : dict
    """
    pages = list(datum_pages)
    if len(pages) == 1:
        return pages[0]

    array_keys = ["datum_id"]

    doc = dict(
        resource=pages[0]["resource"],
        **{
            key: list(itertools.chain.from_iterable([page[key] for page in pages]))
            for key in array_keys
        },
        datum_kwargs={
            key: list(
                itertools.chain.from_iterable(
                    [page["datum_kwargs"][key] for page in pages]
                )
            )
            for key in pages[0]["datum_kwargs"].keys()
        },
    )
    return cast(DatumPage, doc)


def bulk_events_to_event_pages(bulk_events: dict) -> list:
    """
    Transform a BulkEvents document into a list of EventPage documents.

    Note: The BulkEvents layout has been deprecated in favor of EventPage.

    Parameters
    ----------
    bulk_events : dict

    Returns
    -------
    event_pages : list
    """
    # This is for a deprecated document type, so we are not being fussy
    # about efficiency/laziness here.
    event_pages: dict = {}  # descriptor uid mapped to page
    for events in bulk_events.values():
        for event in events:
            descriptor = event["descriptor"]
            try:
                page = event_pages[descriptor]
            except KeyError:
                page = {"time": [], "uid": [], "seq_num": [], "descriptor": descriptor}
                page["data"] = {k: [] for k in event["data"]}
                page["timestamps"] = {k: [] for k in event["timestamps"]}
                page["filled"] = {k: [] for k in event.get("filled", {})}
                event_pages[descriptor] = page
            page["uid"].append(event["uid"])
            page["time"].append(event["time"])
            page["seq_num"].append(event["seq_num"])
            page_data = page["data"]
            for k, v in event["data"].items():
                page_data[k].append(v)
            page_timestamps = page["timestamps"]
            for k, v in event["timestamps"].items():
                page_timestamps[k].append(v)
            page_filled = page["filled"]
            for k, v in event.get("filled", {}).items():
                page_filled[k].append(v)
    return list(event_pages.values())


def bulk_datum_to_datum_page(bulk_datum: dict) -> DatumPage:
    """
    Transform one BulkDatum into one DatumPage.

    Note: There is only one known usage of BulkDatum "in the wild", and the
    BulkDatum layout has been deprecated in favor of DatumPage.
    """
    datum_page = DatumPage(
        datum_id=bulk_datum["datum_ids"],
        resource=bulk_datum["resource"],
        datum_kwargs=_transpose_list_of_dicts(bulk_datum["datum_kwarg_list"]),
    )
    return datum_page


def _transpose_list_of_dicts(list_of_dicts: list) -> dict:
    "Transform list-of-dicts into dict-of-lists (i.e. DataFrame-like)."
    dict_of_lists = defaultdict(list)
    for row in list_of_dicts:
        for k, v in row.items():
            dict_of_lists[k].append(v)
    return dict(dict_of_lists)


def _transpose_dict_of_lists(dict_of_lists: dict) -> list:
    "Transform dict-of-lists (i.e. DataFrame-like) into list-of-dicts."
    list_of_dicts = []
    keys = list(dict_of_lists)
    for row in zip(*(dict_of_lists[k] for k in keys)):
        list_of_dicts.append(dict(zip(keys, row)))
    return list_of_dicts


def verify_filled(event_page: dict) -> None:
    """Take an event_page document and verify that it is completely filled.

    Parameters
    ----------
    event_page : event_page document
        The event page document to check

    Raises
    ------
    UnfilledData
        Raised if any of the data in the event_page is unfilled, when raised it
        inlcudes a list of unfilled data objects in the exception message.
    """
    if not all(map(all, event_page["filled"].values())):
        # check that all event_page data is filled.
        unfilled_data = []
        for field, filled in event_page["filled"].items():
            if not all(filled):
                unfilled_data.append(field)
                raise UnfilledData(
                    f"Unfilled data found in fields "
                    f"{unfilled_data!r}. Use "
                    f"`event_model.Filler`."
                )


def sanitize_doc(doc: dict) -> dict:
    """Return a copy with any numpy objects converted to built-in Python types.

    This function takes in an event-model document and returns a copy with any
    numpy objects converted to built-in Python types. It is useful for
    sanitizing documents prior to sending to any consumer that does not
    recognize numpy types, such as a MongoDB database or a JSON encoder.

    Parameters
    ----------
    doc : dict
        The event-model document to be sanitized

    Returns
    -------
    sanitized_doc : event-model document
        The event-model document with numpy objects converted to built-in
        Python types.
    """
    return json.loads(json.dumps(doc, cls=NumpyEncoder))


class NumpyEncoder(json.JSONEncoder):
    """
    A json.JSONEncoder for encoding numpy objects using built-in Python types.

    Examples
    --------

    Encode a Python object that includes an arbitrarily-nested numpy object.

    >>> json.dumps({'a': {'b': numpy.array([1, 2, 3])}}, cls=NumpyEncoder)
    """

    # Credit: https://stackoverflow.com/a/47626762/1221924
    @no_type_check
    def default(self, obj: object) -> Any:
        try:
            import dask.array

            if isinstance(obj, dask.array.Array):
                obj = numpy.asarray(obj)
        except ImportError:
            pass
        if isinstance(obj, (numpy.generic, numpy.ndarray)):
            if numpy.isscalar(obj):
                return obj.item()
            return obj.tolist()
        return json.JSONEncoder.default(self, obj)<|MERGE_RESOLUTION|>--- conflicted
+++ resolved
@@ -2037,9 +2037,8 @@
 
 def compose_stop(
     *,
-<<<<<<< HEAD
     start: dict,
-    event_counter: dict,
+    event_counters: dict,
     poison_pill: List,
     exit_status: Literal["success", "abort", "fail"] = "success",
     reason: str = "",
@@ -2047,17 +2046,6 @@
     time: Optional[float] = None,
     validate: bool = True,
 ) -> RunStop:
-=======
-    start,
-    event_counters,
-    poison_pill,
-    exit_status="success",
-    reason="",
-    uid=None,
-    time=None,
-    validate=True,
-):
->>>>>>> 86474f03
     if poison_pill:
         raise EventModelError(
             "Already composed a RunStop document for run " "{!r}.".format(start["uid"])
@@ -2067,25 +2055,14 @@
         uid = str(uuid.uuid4())
     if time is None:
         time = ttime.time()
-<<<<<<< HEAD
     doc = RunStop(
         uid=uid,
         time=time,
         run_start=start["uid"],
         exit_status=exit_status,
         reason=reason,
-        num_events={k: v - 1 for k, v in event_counter.items()},
+        num_events={k: v - 1 for k, v in event_counters.items()},
     )
-=======
-    doc = {
-        "uid": uid,
-        "time": time,
-        "run_start": start["uid"],
-        "exit_status": exit_status,
-        "reason": reason,
-        "num_events": {k: v - 1 for k, v in event_counters.items()},
-    }
->>>>>>> 86474f03
     if validate:
         schema_validators[DocumentNames.stop].validate(doc)
     return doc
@@ -2093,9 +2070,8 @@
 
 def compose_event_page(
     *,
-<<<<<<< HEAD
     descriptor: dict,
-    event_counter: dict,
+    event_counters: dict,
     data: dict,
     timestamps: dict,
     seq_num: List,
@@ -2104,18 +2080,6 @@
     time: Optional[List] = None,
     validate: bool = True,
 ) -> EventPage:
-=======
-    descriptor,
-    event_counters,
-    data,
-    timestamps,
-    seq_num,
-    filled=None,
-    uid=None,
-    time=None,
-    validate=True,
-):
->>>>>>> 86474f03
     N = len(seq_num)
     if uid is None:
         uid = [str(uuid.uuid4()) for _ in range(N)]
@@ -2154,9 +2118,8 @@
 
 def compose_event(
     *,
-<<<<<<< HEAD
     descriptor: dict,
-    event_counter: dict,
+    event_counters: dict,
     data: dict,
     timestamps: dict,
     seq_num: Optional[int] = None,
@@ -2165,18 +2128,6 @@
     time: Optional[float] = None,
     validate: bool = True,
 ) -> Event:
-=======
-    descriptor,
-    event_counters,
-    data,
-    timestamps,
-    seq_num=None,
-    filled=None,
-    uid=None,
-    time=None,
-    validate=True,
-):
->>>>>>> 86474f03
     if seq_num is None:
         seq_num = event_counters[descriptor["name"]]
     if uid is None:
@@ -2216,10 +2167,9 @@
 
 def compose_descriptor(
     *,
-<<<<<<< HEAD
     start: dict,
     streams: dict,
-    event_counter: dict,
+    event_counters: dict,
     name: str,
     data_keys: Dict[str, DataKey],
     uid: Optional[str] = None,
@@ -2229,20 +2179,6 @@
     hints: Optional[dict] = None,
     validate: bool = True,
 ) -> ComposeDescriptorBundle:
-=======
-    start,
-    streams,
-    event_counters,
-    name,
-    data_keys,
-    uid=None,
-    time=None,
-    object_keys=None,
-    configuration=None,
-    hints=None,
-    validate=True,
-):
->>>>>>> 86474f03
     if uid is None:
         uid = str(uuid.uuid4())
     if time is None:
@@ -2283,17 +2219,13 @@
 
 
 def compose_run(
-<<<<<<< HEAD
     *,
     uid: Optional[str] = None,
     time: Optional[float] = None,
     metadata: Optional[dict] = None,
     validate: bool = True,
+    event_counters: Optional[dict] = None,
 ) -> ComposeRunBundle:
-=======
-    *, uid=None, time=None, metadata=None, validate=True, event_counters=None
-):
->>>>>>> 86474f03
     """
     Compose a RunStart document and factory functions for related documents.
 
@@ -2327,16 +2259,10 @@
     doc = dict(uid=uid, time=time, **metadata)
     # Define some mutable state to be shared internally by the closures composed
     # below.
-<<<<<<< HEAD
-    streams: dict = {}
-    event_counter: dict = {}
-    poison_pill: List = []
-=======
     streams = {}
     if event_counters is None:
         event_counters = {}
     poison_pill = []
->>>>>>> 86474f03
     if validate:
         schema_validators[DocumentNames.start].validate(doc)
 
