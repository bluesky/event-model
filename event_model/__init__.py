from collections import defaultdict, deque, namedtuple
import collections.abc
from dataclasses import dataclass
from typing import Optional
from distutils.version import LooseVersion
import copy
import json
from enum import Enum
from functools import partial
import itertools
import inspect
import os
from pkg_resources import resource_filename as rs_fn
from importlib.metadata import version
import threading
import time as ttime
import types
import uuid
import warnings
<<<<<<< HEAD
import weakref
=======
from ._version import get_versions
import numpy as np
import collections
>>>>>>> 74035491

import jsonschema
import numpy

from ._version import get_versions

__all__ = ['DocumentNames', 'schemas', 'schema_validators', 'compose_run']


class DocumentNames(Enum):
    stop = 'stop'
    start = 'start'
    descriptor = 'descriptor'
    event = 'event'
    datum = 'datum'
    resource = 'resource'
    event_page = 'event_page'
    datum_page = 'datum_page'
    stream_resource = 'stream_resource'
    stream_datum = 'stream_datum'
    bulk_datum = 'bulk_datum'  # deprecated
    bulk_events = 'bulk_events'  # deprecated


class DocumentRouter:
    """
    Route each document by type to a corresponding method.

    When an instance is called with a document type and a document like::

        router(name, doc)

    the document is passed to the method of the corresponding name, as in::

        getattr(router, name)(doc)

    The method is expected to return ``None`` or a valid document of the same
    type. It may be the original instance (passed through), a copy, or a
    different dict altogether.

    Finally, the call to ``router(name, doc)`` returns::

        (name, getattr(router, name)(doc))

    Parameters
    ----------
    emit: callable, optional
        Expected signature ``f(name, doc)``
    """
    def __init__(self, *, emit=None):
        # Put in some extra effort to validate `emit` carefully, because if
        # this is used incorrectly the resultant errors can be confusing.
        if emit is not None:
            if not callable(emit):
                raise ValueError("emit must be a callable")
            sig = inspect.signature(emit)
            try:
                # Does this function accept two positional arguments?
                sig.bind(None, None)
            except TypeError:
                raise ValueError("emit must accept two positional arguments, name and doc")
            # Stash a weak reference to `emit`.
            if inspect.ismethod(emit):
                self._emit_ref = weakref.WeakMethod(emit)
            else:
                self._emit_ref = weakref.ref(emit)
        else:
            self._emit_ref = None

    def emit(self, name, doc):
        """
        Emit to the callable provided an instantiation time, if any.
        """
        if self._emit_ref is not None:
            # Call the weakref.
            emit = self._emit_ref()
            if emit is not None:
                emit(name, doc)

    def __call__(self, name, doc, validate=False):
        """
        Process a document.

        Parameters
        ----------
        name : string
        doc : dict
        validate : boolean
            Apply jsonschema validation to the documents coming *out*. This is
            False by default.

        Returns
        -------
        name, output_doc : string, dict
            The same name as what was passed in, and a doc that may be the same
            instance as doc, a copy of doc, or a different dict altogether.
        """
        return self._dispatch(name, doc, validate)

    def _dispatch(self, name, doc, validate):
        """
        Dispatch to the method corresponding to the `name`.

        Optionally validate that the result is still a valid document.
        """
        output_doc = getattr(self, name)(doc)

        # If 'event' is not defined by the subclass but 'event_page' is, or
        # vice versa, use that. And the same for 'datum_page' / 'datum.
        if output_doc is NotImplemented:
            if name == 'event':
                event_page = pack_event_page(doc)
                # Subclass' implementation of event_page may return a valid
                # EventPage or None or NotImplemented.
                output_event_page = self.event_page(event_page)
                output_event_page = output_event_page if output_event_page is not None else event_page
                if output_event_page is not NotImplemented:
                    output_doc, = unpack_event_page(output_event_page)
            elif name == 'datum':
                datum_page = pack_datum_page(doc)
                # Subclass' implementation of datum_page may return a valid
                # DatumPage or None or NotImplemented.
                output_datum_page = self.datum_page(datum_page)
                output_datum_page = output_datum_page if output_datum_page is not None else datum_page
                if output_datum_page is not NotImplemented:
                    output_doc, = unpack_datum_page(output_datum_page)
            elif name == 'event_page':
                output_events = []
                for event in unpack_event_page(doc):
                    # Subclass' implementation of event may return a valid
                    # Event or None or NotImplemented.
                    output_event = self.event(event)
                    output_event = output_event if output_event is not None else event
                    if output_event is NotImplemented:
                        break
                    output_events.append(output_event)
                else:
                    output_doc = pack_event_page(*output_events)
            elif name == 'datum_page':
                output_datums = []
                for datum in unpack_datum_page(doc):
                    # Subclass' implementation of datum may return a valid
                    # Datum or None or NotImplemented.
                    output_datum = self.datum(datum)
                    output_datum = output_datum if output_datum is not None else datum
                    if output_datum is NotImplemented:
                        break
                    output_datums.append(output_datum)
                else:
                    output_doc = pack_datum_page(*output_datums)
        # If we still don't find an implemented method by here, then pass the
        # original document through.
        if output_doc is NotImplemented:
            output_doc = doc
        if validate:
            schema_validators[getattr(DocumentNames, name)].validate(output_doc)
        return (name, output_doc if output_doc is not None else doc)

    # The methods below return NotImplemented, a built-in Python constant.
    # Note that it is not interchangeable with NotImplementedError. See docs at
    # https://docs.python.org/3/library/constants.html#NotImplemented
    # It is used here so that _dispatch, defined above, can detect whether a
    # subclass implements event, event_page, both, or neither. This is similar
    # to how Python uses NotImplemented in arithmetic operations, as described
    # in the documentation.

    def start(self, doc):
        return NotImplemented

    def stop(self, doc):
        return NotImplemented

    def descriptor(self, doc):
        return NotImplemented

    def resource(self, doc):
        return NotImplemented

    def event(self, doc):
        return NotImplemented

    def datum(self, doc):
        return NotImplemented

    def event_page(self, doc):
        return NotImplemented

    def datum_page(self, doc):
        return NotImplemented

    def stream_datum(self, doc):
        return NotImplemented

    def stream_resource(self, doc):
        return NotImplemented

    def bulk_events(self, doc):
        # Do not modify this in a subclass. Use event_page.
        warnings.warn(
            "The document type 'bulk_events' has been deprecated in favor of "
            "'event_page', whose structure is a transpose of 'bulk_events'.")
        for page in bulk_events_to_event_pages(doc):
            self.event_page(page)

    def bulk_datum(self, doc):
        # Do not modify this in a subclass. Use event_page.
        warnings.warn(
            "The document type 'bulk_datum' has been deprecated in favor of "
            "'datum_page', whose structure is a transpose of 'bulk_datum'.")
        self.datum_page(bulk_datum_to_datum_page(doc))


class SingleRunDocumentRouter(DocumentRouter):
    """
    A DocumentRouter intended to process events from exactly one run.
    """
    def __init__(self):
        super().__init__()
        self._start_doc = None
        self._descriptors = dict()

    def __call__(self, name, doc, validate=False):
        """
        Process a document.

        Also, track of the start document and descriptor documents
        passed to this SingleRunDocumentRouter in caches.

        Parameters
        ----------
        name : string
        doc : dict
        validate : boolean
            Apply jsonschema validation to the documents coming *out*. This is
            False by default.

        Returns
        -------
        name, output_doc : string, dict
            The same name as what was passed in, and a doc that may be the same
            instance as doc, a copy of doc, or a different dict altogether.
        """
        if name == 'start':
            if self._start_doc is None:
                self._start_doc = doc
            else:
                raise EventModelValueError(
                    f'SingleRunDocumentRouter associated with start document {self._start_doc["uid"]} '
                    f'received a second start document with uid {doc["uid"]}'
                )
        elif name == 'descriptor':
            if doc['run_start'] == self._start_doc['uid']:
                self._descriptors[doc['uid']] = doc
            else:
                raise EventModelValueError(
                    f'SingleRunDocumentRouter associated with start document {self._start_doc["uid"]} '
                    f'received a descriptor {doc["uid"]} associated with start document {doc["run_start"]}'
                )
        # Defer to superclass for dispatch/processing.
        return super().__call__(name, doc, validate)

    def get_start(self):
        """Convenience method returning the start document for the associated run.

        If no start document has been processed EventModelError will be raised.

        Returns
        -------
        start document : dict
        """
        if self._start_doc is None:
            raise EventModelError('SingleRunDocumentRouter has not processed a start document yet')

        return self._start_doc

    def get_descriptor(self, doc):
        """Convenience method returning the descriptor associated with the specified document.

        Parameters
        ----------
        doc : dict
            event-model document

        Returns
        -------
        descriptor document : dict
        """
        if 'descriptor' not in doc:
            raise EventModelValueError(f'document is not associated with a descriptor:\n{doc}')
        elif doc['descriptor'] not in self._descriptors:
            raise EventModelValueError(
                f'SingleRunDocumentRouter has not processed a descriptor with uid {doc["descriptor"]}'
            )

        return self._descriptors[doc['descriptor']]

    def get_stream_name(self, doc):
        """Convenience method returning the name of the stream for the specified document.

        Parameters
        ----------
        doc : dict
            event-model document

        Returns
        -------
        stream name : str
        """
        return self.get_descriptor(doc).get('name')


class HandlerRegistryView(collections.abc.Mapping):
    def __init__(self, handler_registry):
        self._handler_registry = handler_registry

    def __repr__(self):
        return f"HandlerRegistryView({self._handler_registry!r})"

    def __getitem__(self, key):
        return self._handler_registry[key]

    def __iter__(self):
        yield from self._handler_registry

    def __len__(self):
        return len(self._handler_registry)

    def __setitem__(self, key, value):
        raise EventModelTypeError(
            "The handler registry cannot be edited directly. "
            "Instead, use the method Filler.register_handler.")

    def __delitem__(self, key):
        raise EventModelTypeError(
            "The handler registry cannot be edited directly. "
            "Instead, use the method Filler.deregister_handler.")

# A "coercion funcion" is a hook that Filler can use to, for example, ensure
# all the external data read in my handlers is an *actual* numpy array as
# opposed to some other array-like such as h5py.Dataset or dask.array.Array,
# or wrap every result is dask.array.from_array(...).
#
# It has access to the handler_class as it is registered and to some state
# provided by the Filler (more on that below). It is expected to return
# something that is API-compatible with handler_class.  That might be
# handler_class itself (a no-op), a subclass, or an altogether different class
# with the same API. See example below.
#
# The "state provided by the Filler", mentioned above is passed into the
# coercion functions below as ``filler_state``. It is a namespace containing
# information that may be useful for the coercion functions.  Currently, it has
# ``filler_state.descriptor`` and ``filler_state.key``. More may be added in
# the future if the need arises. Ultimately, this is necessary because Resource
# documents don't know the shape and dtype of the data that they reference.
# That situation could be improved in the future; to some degree this is a
# work-around.
#
# As an implementation detail, the ``filler_state`` is a ``threading.local``
# object to ensure that filling is thread-safe.
#
# Third-party libraries can register custom coercion options via the
# register_coercion function below. For example, databroker uses this to
# register a 'delayed' option. This avoids introducing dependency on a specific
# delayed-computation framework (e.g. dask) in event-model itself.


def as_is(handler_class, filler_state):
    "A no-op coercion function that returns handler_class unchanged."
    return handler_class


def force_numpy(handler_class, filler_state):
    "A coercion that makes handler_class.__call__ return actual numpy.ndarray."
    class Subclass(handler_class):
        def __call__(self, *args, **kwargs):
            raw_result = super().__call__(*args, **kwargs)
            result_as_array = numpy.asarray(raw_result)
            return result_as_array
    Subclass.__name__ = f"Subclassed{handler_class.__name__}"
    Subclass.__qualname__ = f"Subclassed{handler_class.__qualname__}"
    return Subclass


# maps coerce option to corresponding coercion function
_coercion_registry = {'as_is': as_is,
                      'force_numpy': force_numpy}


def register_coercion(name, func, overwrite=False):
    """
    Register a new option for :class:`Filler`'s ``coerce`` argument.

    This is an advanced feature. See source code for comments and examples.

    Parameters
    ----------
    name : string
        The new value for ``coerce`` that will invoke this function.
    func : callable
        Expected signature::

            func(filler, handler_class) -> handler_class
    overwrite : boolean, optional
        False by default. Name collissions will raise ``EventModelValueError``
        unless this is set to ``True``.
    """

    if name in _coercion_registry and not overwrite:
        # If we are re-registering the same object, there is no problem.
        original = _coercion_registry[name]
        if original is func:
            return
        raise EventModelValueError(
            f"The coercion function {func} could not be registered for the "
            f"name {name} because {_coercion_registry[name]} is already "
            f"registered. Use overwrite=True to force it.")
    _coercion_registry[name] = func


register_coersion = register_coercion  # back-compat for a spelling mistake


class Filler(DocumentRouter):
    """Pass documents through, loading any externally-referenced data.

    It is recommended to use the Filler as a context manager.  Because the
    Filler manages caches of potentially expensive resources (e.g. large data
    in memory) managing its lifecycle is important. If used as a context
    manager, it will drop references to its caches upon exit from the
    context. Unless the user holds additional references to those caches, they
    will be garbage collected.

    But for some applications, such as taking multiple passes over the same
    data, it may be useful to keep a longer-lived Filler instance and then
    manually delete it when finished.

    See Examples below.

    Parameters
    ----------
    handler_registry : dict
        Maps each 'spec' (a string identifying a given type or external
        resource) to a handler class.

        A 'handler class' may be any callable with the signature::

            handler_class(full_path, **resource_kwargs)

        It is expected to return an object, a 'handler instance', which is also
        callable and has the following signature::

            handler_instance(**datum_kwargs)

        As the names 'handler class' and 'handler instance' suggest, this is
        typically implemented using a class that implements ``__init__`` and
        ``__call__``, with the respective signatures. But in general it may be
        any callable-that-returns-a-callable.
    include : Iterable
        The set of fields to fill. By default all unfilled fields are filled.
        This parameter is mutually incompatible with the ``exclude`` parameter.
    exclude : Iterable
        The set of fields to skip filling. By default all unfilled fields are
        filled.  This parameter is mutually incompatible with the ``include``
        parameter.
    root_map: dict
        str -> str mapping to account for temporarily moved/copied/remounted
        files.  Any resources which have a ``root`` in ``root_map`` will be
        loaded using the mapped ``root``.
    coerce : {'as_is', 'numpy'}
        Default is 'as_is'. Other options (e.g. 'delayed') may be registered by
        external packages at runtime.
    handler_cache : dict, optional
        A cache of handler instances. If None, a dict is used.
    resource_cache : dict, optional
        A cache of Resource documents. If None, a dict is used.
    datum_cache : dict, optional
        A cache of Datum documents. If None, a dict is used.
    descriptor_cache : dict, optional
        A cache of EventDescriptor documents. If None, a dict is used.
    stream_resource_cache : dict, optional
        A cache of StreamResource documents. If None, a dict is used.
    stream_datum_cache : dict, optional
        A cache of StreamDatum documents. If None, a dict is used.
    retry_intervals : Iterable, optional
        If data is not found on the first try, there may a race between the
        I/O systems creating the external data and this stream of Documents
        that reference it. If Filler encounters an ``IOError`` it will wait a
        bit and retry. This list specifies how long to sleep (in seconds)
        between subsequent attempts. Set to ``None`` to try only once before
        raising ``DataNotAccessible``. A subclass may catch this exception and
        implement a different retry mechanism --- for example using a different
        implementation of sleep from an async framework.  But by default, a
        sequence of several retries with increasing sleep intervals is used.
        The default sequence should not be considered stable; it may change at
        any time as the authors tune it.

    Raises
    ------
    DataNotAccessible
        If an IOError is raised when loading the data after the configured
        number of attempts. See the ``retry_intervals`` parameter for details.

    Examples
    --------
    A Filler may be used as a context manager.

    >>> with Filler(handler_registry) as filler:
    ...     for name, doc in stream:
    ...         filler(name, doc)  # mutates doc in place
    ...         # Do some analysis or export with name and doc.

    Or as a long-lived object.

    >>> f = Filler(handler_registry)
    >>> for name, doc in stream:
    ...     filler(name, doc)  # mutates doc in place
    ...     # Do some analysis or export with name and doc.
    ...
    >>> del filler  # Free up memory from potentially large caches.
    """
    def __init__(self, handler_registry, *,
                 include=None, exclude=None, root_map=None, coerce='as_is',
                 handler_cache=None, resource_cache=None, datum_cache=None,
                 descriptor_cache=None, stream_resource_cache=None,
                 stream_datum_cache=None, inplace=None,
                 retry_intervals=(0.001, 0.002, 0.004, 0.008, 0.016, 0.032,
                                  0.064, 0.128, 0.256, 0.512, 1.024)):
        if inplace is None:
            self._inplace = True
            warnings.warn(
                "'inplace' argument not specified. It is recommended to "
                "specify True or False. In future releases, 'inplace' "
                "will default to False.")
        else:
            self._inplace = inplace

        if include is not None and exclude is not None:
            raise EventModelValueError(
                "The parameters `include` and `exclude` are mutually "
                "incompatible. At least one must be left as the default, "
                "None.")
        try:
            self._coercion_func = _coercion_registry[coerce]
        except KeyError:
            raise EventModelKeyError(
                f"The option coerce={coerce!r} was given to event_model.Filler. "
                f"The valid options are {set(_coercion_registry)}.")
        self._coerce = coerce

        # See comments on coerision functions above for the use of
        # _current_state, which is passed to coercion functions' `filler_state`
        # parameter.
        self._current_state = threading.local()
        self._unpatched_handler_registry = {}
        self._handler_registry = {}
        for spec, handler_class in handler_registry.items():
            self.register_handler(spec, handler_class)
        self.handler_registry = HandlerRegistryView(self._handler_registry)
        if include is not None:
            warnings.warn(
                "In a future release of event-model, the argument `include` "
                "will be removed from Filler.", DeprecationWarning)
        self.include = include
        if exclude is not None:
            warnings.warn(
                "In a future release of event-model, the argument `exclude` "
                "will be removed from Filler.", DeprecationWarning)
        self.exclude = exclude
        self.root_map = root_map or {}
        if handler_cache is None:
            handler_cache = self.get_default_handler_cache()
        if resource_cache is None:
            resource_cache = self.get_default_resource_cache()
        if datum_cache is None:
            datum_cache = self.get_default_datum_cache()
        if descriptor_cache is None:
            descriptor_cache = self.get_default_descriptor_cache()
        if stream_resource_cache is None:
            stream_resource_cache = self.get_default_stream_resource_cache()
        if stream_datum_cache is None:
            stream_datum_cache = self.get_default_stream_datum_cache()
        self._handler_cache = handler_cache
        self._resource_cache = resource_cache
        self._datum_cache = datum_cache
        self._descriptor_cache = descriptor_cache
        self._stream_resource_cache = stream_resource_cache
        self._stream_datum_cache = stream_datum_cache
        if retry_intervals is None:
            retry_intervals = []
        self.retry_intervals = retry_intervals
        self._closed = False

    def __eq__(self, other):
        return (
            type(self) is type(other) and
            self.inplace == other.inplace and
            self._coerce == other._coerce and
            self.include == other.include and
            self.exclude == other.exclude and
            self.root_map == other.root_map and
            type(self._handler_cache) is type(other._handler_cache) and
            type(self._resource_cache) is type(other._resource_cache) and
            type(self._datum_cache) is type(other._datum_cache) and
            type(self._descriptor_cache) is type(other._descriptor_cache) and
            type(self._stream_resource_cache) is type(other._stream_resource_cache) and
            type(self._stream_datum_cache) is type(other._stream_datum_cache) and
            self.retry_intervals == other.retry_intervals
        )

    def __getstate__(self):
        return dict(
            inplace=self._inplace,
            coercion_func=self._coerce,
            handler_registry=self._unpatched_handler_registry,
            include=self.include,
            exclude=self.exclude,
            root_map=self.root_map,
            handler_cache=self._handler_cache,
            resource_cache=self._resource_cache,
            datum_cache=self._datum_cache,
            descriptor_cache=self._descriptor_cache,
            stream_resource_cache=self._stream_resource_cache,
            stream_datum_cache=self._stream_datum_cache,
            retry_intervals=self.retry_intervals)

    def __setstate__(self, d):
        self._inplace = d['inplace']
        self._coerce = d['coercion_func']

        # See comments on coerision functions above for the use of
        # _current_state, which is passed to coercion functions' `filler_state`
        # parameter.
        self._current_state = threading.local()
        self._unpatched_handler_registry = {}
        self._handler_registry = {}
        for spec, handler_class in d['handler_registry'].items():
            self.register_handler(spec, handler_class)
        self.handler_registry = HandlerRegistryView(self._handler_registry)
        self.include = d['include']
        self.exclude = d['exclude']
        self.root_map = d['root_map']
        self._handler_cache = d['handler_cache']
        self._resource_cache = d['resource_cache']
        self._datum_cache = d['datum_cache']
        self._descriptor_cache = d['descriptor_cache']
        self._stream_resource_cache = d['stream_resource_cache']
        self._stream_datum_cache = d['stream_datum_cache']
        retry_intervals = d['retry_intervals']
        if retry_intervals is None:
            retry_intervals = []
        self._retry_intervals = retry_intervals
        self._closed = False

    @property
    def retry_intervals(self):
        return self._retry_intervals

    @retry_intervals.setter
    def retry_intervals(self, value):
        self._retry_intervals = list(value)

    def __repr__(self):
        return "<Filler>" if not self._closed else "<Closed Filler>"

    @staticmethod
    def get_default_resource_cache():
        return {}

    @staticmethod
    def get_default_descriptor_cache():
        return {}

    @staticmethod
    def get_default_datum_cache():
        return {}

    @staticmethod
    def get_default_handler_cache():
        return {}

    @staticmethod
    def get_default_stream_datum_cache():
        return {}

    @staticmethod
    def get_default_stream_resource_cache():
        return {}

    @property
    def inplace(self):
        return self._inplace

    def clone(self, handler_registry=None, *,
              root_map=None, coerce=None,
              handler_cache=None, resource_cache=None, datum_cache=None,
              descriptor_cache=None, stream_resource_cache=None,
              stream_datum_cache=None, inplace=None,
              retry_intervals=None):
        """
        Create a new Filler instance from this one.

        By default it will be created with the same settings that this Filler
        has. Individual settings may be overridden here.

        The clone does *not* share any caches or internal state with the
        original.
        """
        if handler_registry is None:
            handler_registry = self._unpatched_handler_registry
        if root_map is None:
            root_map = self.root_map
        if coerce is None:
            coerce = self._coerce
        if inplace is None:
            inplace = self.inplace
        if retry_intervals is None:
            retry_intervals = self.retry_intervals
        return Filler(handler_registry, root_map=root_map,
                      coerce=coerce,
                      handler_cache=handler_cache,
                      resource_cache=resource_cache,
                      datum_cache=datum_cache,
                      descriptor_cache=descriptor_cache,
                      stream_resource_cache=stream_resource_cache,
                      stream_datum_cache=stream_datum_cache,
                      inplace=inplace,
                      retry_intervals=retry_intervals)

    def register_handler(self, spec, handler, overwrite=False):
        """
        Register a handler.

        Parameters
        ----------
        spec: str
        handler: Handler
        overwrite: boolean, optional
            False by default

        Raises
        ------
        DuplicateHandler
            If a handler is already registered for spec and overwrite is False

        See https://blueskyproject.io/event-model/external.html
        """
        if (not overwrite) and (spec in self._handler_registry):
            original = self._unpatched_handler_registry[spec]
            if original is handler:
                return
            raise DuplicateHandler(
                f"There is already a handler registered for the spec {spec!r}. "
                f"Use overwrite=True to deregister the original.\n"
                f"Original: {original}\n"
                f"New: {handler}")

        self.deregister_handler(spec)
        # Keep a raw copy, unused above for identifying redundant registration.
        self._unpatched_handler_registry[spec] = handler
        # Let the 'coerce' argument to Filler.__init__ modify the handler if it
        # wants to.
        self._handler_registry[spec] = self._coercion_func(
            handler, self._current_state)

    def deregister_handler(self, spec):
        """
        Deregister a handler.

        If no handler is registered for this spec, it is no-op and returns
        None.

        Parameters
        ----------
        spec: str

        Returns
        -------
        handler: Handler or None

        See https://blueskyproject.io/event-model/external.html
        """
        handler = self._handler_registry.pop(spec, None)
        if handler is not None:
            self._unpatched_handler_registry.pop(spec)
            for key in list(self._handler_cache):
                resource_uid, spec_ = key
                if spec == spec_:
                    del self._handler_cache[key]
        return handler

    def resource(self, doc):
        # Defer creating the handler instance until we actually need it, when
        # we fill the first Event field that requires this Resource.
        self._resource_cache[doc['uid']] = doc
        return doc

    # Handlers operate document-wise, so we'll explode pages into individual
    # documents.

    def datum_page(self, doc):
        datum = self.datum  # Avoid attribute lookup in hot loop.
        for datum_doc in unpack_datum_page(doc):
            datum(datum_doc)
        return doc

    def datum(self, doc):
        self._datum_cache[doc['datum_id']] = doc
        return doc

    def stream_resource(self, doc):
        self._stream_resource_cache[doc["uid"]] = doc
        return doc

    def stream_datum(self, doc):
        self._stream_datum_cache[doc["uid"]] = doc

    def event_page(self, doc):
        # TODO We may be able to fill a page in place, and that may be more
        # efficient than unpacking the page in to Events, filling them, and the
        # re-packing a new page. But that seems tricky in general since the
        # page may be implemented as a DataFrame or dict, etc.
        filled_doc = self.fill_event_page(doc, include=self.include,
                                          exclude=self.exclude)
        return filled_doc

    def event(self, doc):
        filled_doc = self.fill_event(doc, include=self.include,
                                     exclude=self.exclude)
        return filled_doc

    def fill_event_page(self, doc, include=None, exclude=None, inplace=None):
        filled_events = []
        for event_doc in unpack_event_page(doc):
            filled_events.append(self.fill_event(event_doc,
                                                 include=include,
                                                 exclude=exclude,
                                                 inplace=True))
        filled_doc = pack_event_page(*filled_events)
        if inplace is None:
            inplace = self._inplace
        if inplace:
            doc['data'] = filled_doc['data']
            doc['filled'] = filled_doc['filled']
            return doc
        else:
            return filled_doc

    def get_handler(self, resource):
        """
        Return a new Handler instance for this Resource.

        Parameters
        ----------
        resource: dict

        Returns
        -------
        handler: Handler
        """
        if self._closed:
            raise EventModelRuntimeError(
                "This Filler has been closed and is no longer usable.")
        try:
            handler_class = self.handler_registry[resource['spec']]
        except KeyError as err:
            raise UndefinedAssetSpecification(
                f"Resource document with uid {resource['uid']} "
                f"refers to spec {resource['spec']!r} which is "
                f"not defined in the Filler's "
                f"handler registry.") from err
        # Apply root_map.
        resource_path = resource['resource_path']
        original_root = resource.get('root', '')
        root = self.root_map.get(original_root, original_root)
        if root:
            resource_path = os.path.join(root, resource_path)
        msg = (f"Error instantiating handler "
               f"class {handler_class} "
               f"with Resource document {resource}. ")
        if root != original_root:
            msg += (f"Its 'root' field was "
                    f"mapped from {original_root} to {root} by root_map.")
        else:
            msg += (f"Its 'root' field {original_root} was "
                    f"*not* modified by root_map.")
        error_to_raise = EventModelError(msg)
        handler = _attempt_with_retries(
            func=handler_class,
            args=(resource_path,),
            kwargs=resource['resource_kwargs'],
            intervals=[0] + self.retry_intervals,
            error_to_catch=IOError,
            error_to_raise=error_to_raise)
        return handler

    def _get_handler_maybe_cached(self, resource):
        "Get a cached handler for this resource or make one and cache it."
        key = (resource['uid'], resource['spec'])
        try:
            handler = self._handler_cache[key]
        except KeyError:
            handler = self.get_handler(resource)
            self._handler_cache[key] = handler
        return handler

    def fill_event(self, doc, include=None, exclude=None, inplace=None):
        if inplace is None:
            inplace = self._inplace
        if inplace:
            filled_doc = doc
        else:
            filled_doc = copy.deepcopy(doc)
        descriptor = self._descriptor_cache[doc['descriptor']]
        from_datakeys = False
        self._current_state.descriptor = descriptor
        try:
            needs_filling = {key for key, val in doc['filled'].items()
                             if val is False}
        except KeyError:
            # This document is not telling us which, if any, keys are filled.
            # Infer that none of the external data is filled.
            needs_filling = {key for key, val in descriptor['data_keys'].items()
                             if 'external' in val}
            from_datakeys = True
        for key in needs_filling:
            self._current_state.key = key
            if exclude is not None and key in exclude:
                continue
            if include is not None and key not in include:
                continue
            try:
                datum_id = doc['data'][key]
            except KeyError as err:
                if from_datakeys:
                    raise MismatchedDataKeys(
                        "The documents are not valid.  Either because they "
                        "were recorded incorrectly in the first place, "
                        "corrupted since, or exercising a yet-undiscovered "
                        "bug in a reader. event['data'].keys() "
                        "must equal descriptor['data_keys'].keys(). "
                        f"event['data'].keys(): {doc['data'].keys()}, "
                        "descriptor['data_keys'].keys(): "
                        f"{descriptor['data_keys'].keys()}") from err
                else:
                    raise MismatchedDataKeys(
                        "The documents are not valid.  Either because they "
                        "were recorded incorrectly in the first place, "
                        "corrupted since, or exercising a yet-undiscovered "
                        "bug in a reader. event['filled'].keys() "
                        "must be a subset of event['data'].keys(). "
                        f"event['data'].keys(): {doc['data'].keys()}, "
                        "event['filled'].keys(): "
                        f"{doc['filled'].keys()}") from err
            # Look up the cached Datum doc.
            try:
                datum_doc = self._datum_cache[datum_id]
            except KeyError as err:
                raise UnresolvableForeignKeyError(
                    datum_id,
                    f"Event with uid {doc['uid']} refers to unknown Datum "
                    f"datum_id {datum_id}") from err
            resource_uid = datum_doc['resource']
            # Look up the cached Resource.
            try:
                resource = self._resource_cache[resource_uid]
            except KeyError as err:
                raise UnresolvableForeignKeyError(
                    resource_uid,
                    f"Datum with id {datum_id} refers to unknown Resource "
                    f"uid {resource_uid}") from err
            self._current_state.resource = resource
            self._current_state.datum = datum_doc
            handler = self._get_handler_maybe_cached(resource)
            error_to_raise = DataNotAccessible(
                    f"Filler was unable to load the data referenced by "
                    f"the Datum document {datum_doc} and the Resource "
                    f"document {resource}.")
            payload = _attempt_with_retries(
                func=handler,
                args=(),
                kwargs=datum_doc['datum_kwargs'],
                intervals=[0] + self.retry_intervals,
                error_to_catch=IOError,
                error_to_raise=error_to_raise)
            # Here we are intentionally modifying doc in place.
            filled_doc['data'][key] = payload
            filled_doc['filled'][key] = datum_id
        self._current_state.key = None
        self._current_state.descriptor = None
        self._current_state.resource = None
        self._current_state.datum = None
        return filled_doc

    def descriptor(self, doc):
        self._descriptor_cache[doc['uid']] = doc
        return doc

    def __enter__(self):
        return self

    def close(self):
        """
        Drop cached documents and handlers.

        They are *not* explicitly cleared, so if there are other references to
        these caches they will remain.
        """
        # Drop references to the caches. If the user holds another reference to
        # them it's the user's problem to manage their lifecycle. If the user
        # does not (e.g. they are the default caches) the gc will look after
        # them.
        self._closed = True
        self._handler_cache = None
        self._resource_cache = None
        self._datum_cache = None
        self._descriptor_cache = None

    @property
    def closed(self):
        return self._closed

    def clear_handler_cache(self):
        """
        Clear any cached handler instances.

        This operation may free significant memory, depending on the
        implementation of the handlers.
        """
        self._handler_cache.clear()

    def clear_document_caches(self):
        """
        Clear any cached documents.
        """
        self._resource_cache.clear()
        self._descriptor_cache.clear()
        self._datum_cache.clear()

    def __exit__(self, *exc_details):
        self.close()

    def __call__(self, name, doc, validate=False):
        if self._closed:
            raise EventModelRuntimeError(
                "This Filler has been closed and is no longer usable.")
        return super().__call__(name, doc, validate)


def _attempt_with_retries(func, args, kwargs,
                          intervals,
                          error_to_catch, error_to_raise):
    """
    Return func(*args, **kwargs), using a retry loop.

    func, args, kwargs: self-explanatory
    intervals: list
        How long to wait (seconds) between each attempt including the first.
    error_to_catch: Exception class
        If this is raised, retry.
    error_to_raise: Exception instance or class
        If we run out of retries, raise this from the proximate error.
    """
    error = None
    for interval in intervals:
        ttime.sleep(interval)
        try:
            return func(*args, **kwargs)
        except error_to_catch as error_:
            # The file may not be visible on the filesystem yet.
            # Wait and try again. Stash the error in a variable
            # that we can access later if we run out of attempts.
            error = error_
        else:
            break
    else:
        # We have used up all our attempts. There seems to be an
        # actual problem. Raise specified error from the error stashed above.
        raise error_to_raise from error


class NoFiller(Filler):
    """
    This does not fill the documents; it merely validates them.

    It checks that all the references between the documents are resolvable and
    *could* be filled. This is useful when the filling will be done later, as
    a delayed computation, but we want to make sure in advance that we have all
    the information that we will need when that computation occurs.
    """
    def __init__(self, *args, **kwargs):
        # Do not make Filler make copies because we are not going to alter the
        # documents anyway.
        kwargs.setdefault('inplace', True)
        super().__init__(*args, **kwargs)

    def fill_event_page(self, doc, include=None, exclude=None):
        filled_events = []
        for event_doc in unpack_event_page(doc):
            filled_events.append(self.fill_event(event_doc,
                                                 include=include,
                                                 exclude=exclude,
                                                 inplace=True))
        filled_doc = pack_event_page(*filled_events)
        return filled_doc

    def fill_event(self, doc, include=None, exclude=None, inplace=None):
        descriptor = self._descriptor_cache[doc['descriptor']]
        from_datakeys = False
        try:
            needs_filling = {key for key, val in doc['filled'].items()
                             if val is False}
        except KeyError:
            # This document is not telling us which, if any, keys are filled.
            # Infer that none of the external data is filled.
            needs_filling = {key for key, val in descriptor['data_keys'].items()
                             if 'external' in val}
            from_datakeys = True
        for key in needs_filling:
            if exclude is not None and key in exclude:
                continue
            if include is not None and key not in include:
                continue
            try:
                datum_id = doc['data'][key]
            except KeyError as err:
                if from_datakeys:
                    raise MismatchedDataKeys(
                        "The documents are not valid.  Either because they "
                        "were recorded incorrectly in the first place, "
                        "corrupted since, or exercising a yet-undiscovered "
                        "bug in a reader. event['data'].keys() "
                        "must equal descriptor['data_keys'].keys(). "
                        f"event['data'].keys(): {doc['data'].keys()}, "
                        "descriptor['data_keys'].keys(): "
                        f"{descriptor['data_keys'].keys()}") from err
                else:
                    raise MismatchedDataKeys(
                        "The documents are not valid.  Either because they "
                        "were recorded incorrectly in the first place, "
                        "corrupted since, or exercising a yet-undiscovered "
                        "bug in a reader. event['filled'].keys() "
                        "must be a subset of event['data'].keys(). "
                        f"event['data'].keys(): {doc['data'].keys()}, "
                        "event['filled'].keys(): "
                        f"{doc['filled'].keys()}") from err
            # Look up the cached Datum doc.
            try:
                datum_doc = self._datum_cache[datum_id]
            except KeyError as err:
                err_with_key = UnresolvableForeignKeyError(
                    datum_id,
                    f"Event with uid {doc['uid']} refers to unknown Datum "
                    f"datum_id {datum_id}")
                err_with_key.key = datum_id
                raise err_with_key from err
            resource_uid = datum_doc['resource']
            # Look up the cached Resource.
            try:
                self._resource_cache[resource_uid]
            except KeyError as err:
                raise UnresolvableForeignKeyError(
                    datum_id,
                    f"Datum with id {datum_id} refers to unknown Resource "
                    f"uid {resource_uid}") from err
        return doc


DOCS_PASSED_IN_1_14_0_WARNING = (
    "The callback {callback!r} raised {err!r} when "
    "RunRouter passed it a {name!r} document. This is "
    "probably because in earlier releases the RunRouter "
    "expected its factory functions to forward the 'start' "
    "document, but starting in event-model 1.14.0 the "
    "RunRouter passes in the document, causing the "
    "callback to receive it twice and potentially raise "
    "an error. Update the factory function. In a future "
    "release this warning will become an error.")


class RunRouter(DocumentRouter):
    """
    Routes documents, by run, to callbacks it creates from factory functions.

    A RunRouter is callable, and it has the signature ``router(name, doc)``,
    suitable for subscribing to the RunEngine.

    It is configured with a list of factory functions that produce callbacks in
    a two-layered scheme, described below.

    .. warning::

       This is experimental. In a future release, it may be changed in a
       backward-incompatible way or fully removed.

    Parameters
    ----------
    factories : list
        A list of callables with the signature::

            factory('start', start_doc) -> List[Callbacks], List[SubFactories]

        which should return two lists, which may be empty. All items in the
        first list should be callbacks --- callables with the signature::

            callback(name, doc)

        that will receive that RunStart document and all subsequent documents
        from the run including the RunStop document. All items in the second
        list should be "subfactories" with the signature::

            subfactory('descriptor', descriptor_doc) -> List[Callbacks]

        These will receive each of the EventDescriptor documents for the run,
        as they arrive. They must return one list, which may be empty,
        containing callbacks that will receive the RunStart document, that
        EventDescriptor, all Events that reference that EventDescriptor and
        finally the RunStop document for the run.
    handler_registry : dict, optional
        This is passed to the Filler or whatever class is given in the
        filler_class parametr below.

        Maps each 'spec' (a string identifying a given type or external
        resource) to a handler class.

        A 'handler class' may be any callable with the signature::

            handler_class(full_path, **resource_kwargs)

        It is expected to return an object, a 'handler instance', which is also
        callable and has the following signature::

            handler_instance(**datum_kwargs)

        As the names 'handler class' and 'handler instance' suggest, this is
        typically implemented using a class that implements ``__init__`` and
        ``__call__``, with the respective signatures. But in general it may be
        any callable-that-returns-a-callable.
    root_map: dict, optional
        This is passed to Filler or whatever class is given in the filler_class
        parameter below.

        str -> str mapping to account for temporarily moved/copied/remounted
        files.  Any resources which have a ``root`` in ``root_map`` will be
        loaded using the mapped ``root``.
    filler_class: type
        This is Filler by default. It can be a Filler subclass,
        ``functools.partial(Filler, ...)``, or any class that provides the same
        methods as ``DocumentRouter``.
    fill_or_fail: boolean, optional
        By default (False), if a document with a spec not in
        ``handler_registry`` is encountered, let it pass through unfilled. But
        if set to True, fill everything and `raise
        ``UndefinedAssetSpecification`` if some unknown spec is encountered.
    """
    def __init__(self, factories, handler_registry=None, *,
                 root_map=None, filler_class=Filler, fill_or_fail=False):
        self.factories = factories
        self.handler_registry = handler_registry or {}
        self.filler_class = filler_class
        self.fill_or_fail = fill_or_fail
        self.root_map = root_map

        # Map RunStart UID to "subfactory" functions that want all
        # EventDescriptors from that run.
        self._subfactories = defaultdict(list)

        # Callbacks that want all the documents from a given run, keyed on
        # RunStart UID.
        self._factory_cbs_by_start = defaultdict(list)

        # Callbacks that want all the documents from a given run, keyed on
        # each EventDescriptor UID in the run.
        self._factory_cbs_by_descriptor = defaultdict(list)

        # Callbacks that want documents related to a given EventDescriptor,
        # keyed on EventDescriptor UID.
        self._subfactory_cbs_by_descriptor = defaultdict(list)

        # Callbacks that want documents related to a given EventDescriptor,
        # keyed on the RunStart UID referenced by that EventDescriptor.
        self._subfactory_cbs_by_start = defaultdict(list)

        # Map RunStart UID to RunStart document. This is used to send
        # RunStart documents to subfactory callbacks.
        self._start_to_start_doc = dict()

        # Map RunStart UID to the list EventDescriptor. This is used to
        # facilitate efficient cleanup of the caches above.
        self._start_to_descriptors = defaultdict(list)

        # Map EventDescriptor UID to RunStart UID. This is used for looking up
        # Fillers.
        self._descriptor_to_start = {}

        # Map Resource UID to RunStart UID.
        self._resources = {}
        self._stream_resources = {}

        # Old-style Resources that do not have a RunStart UID
        self._unlabeled_resources = deque(maxlen=10000)

        # Map Runstart UID to instances of self.filler_class.
        self._fillers = {}

    def __repr__(self):
        return ("RunRouter([\n" +
                "\n".join(f"    {factory}" for factory in self.factories) +
                "])")

    def start(self, start_doc):
        uid = start_doc['uid']
        # If we get the same uid twice, weird things will happen, so check for
        # that and give a nice error message.
        if uid in self._start_to_start_doc:
            if self._start_to_start_doc[uid] == start_doc:
                raise ValueError(
                    "RunRouter received the same 'start' document twice:\n"
                    "{start_doc!r}"
                )
            else:
                raise ValueError(
                    "RunRouter received two 'start' documents with different "
                    "contents but the same uid:\n"
                    "First: {self._start_to_start_doc[uid]!r}\n"
                    "Second: {start_doc!r}")
        self._start_to_start_doc[uid] = start_doc
        filler = self.filler_class(self.handler_registry,
                                   root_map=self.root_map,
                                   inplace=False)
        self._fillers[uid] = filler
        # No need to pass the document to filler
        # because Fillers do nothing with 'start'.
        for factory in self.factories:
            callbacks, subfactories = factory('start', start_doc)
            for callback in callbacks:
                try:
                    callback('start', start_doc)
                except Exception as err:
                    warnings.warn(
                        DOCS_PASSED_IN_1_14_0_WARNING.format(
                            callback=callback, name='start', err=err))
                    raise err
            self._factory_cbs_by_start[uid].extend(callbacks)
            self._subfactories[uid].extend(subfactories)

    def descriptor(self, descriptor_doc):
        descriptor_uid = descriptor_doc['uid']
        start_uid = descriptor_doc['run_start']

        # Keep track of the RunStart UID -> [EventDescriptor UIDs] mapping for
        # purposes of cleanup in stop().
        self._start_to_descriptors[start_uid].append(descriptor_uid)
        # Keep track of the EventDescriptor UID -> RunStartUID for filling
        # purposes.
        self._descriptor_to_start[descriptor_uid] = start_uid

        self._fillers[start_uid].descriptor(descriptor_doc)
        # Apply all factory cbs for this run to this descriptor, and run them.
        factory_cbs = self._factory_cbs_by_start[start_uid]
        self._factory_cbs_by_descriptor[descriptor_uid].extend(factory_cbs)
        for callback in factory_cbs:
            callback('descriptor', descriptor_doc)
        # Let all the subfactories add any relevant callbacks.
        for subfactory in self._subfactories[start_uid]:
            callbacks = subfactory('descriptor', descriptor_doc)
            self._subfactory_cbs_by_start[start_uid].extend(callbacks)
            self._subfactory_cbs_by_descriptor[descriptor_uid].extend(callbacks)
            for callback in callbacks:
                try:
                    start_doc = self._start_to_start_doc[start_uid]
                    callback('start', start_doc)
                except Exception as err:
                    warnings.warn(
                        DOCS_PASSED_IN_1_14_0_WARNING.format(
                            callback=callback, name='start', err=err))
                    raise err
                try:
                    callback('descriptor', descriptor_doc)
                except Exception as err:
                    warnings.warn(
                        DOCS_PASSED_IN_1_14_0_WARNING.format(
                            callback=callback, name='descriptor', err=err))
                    raise err

    def event_page(self, doc):
        descriptor_uid = doc['descriptor']
        start_uid = self._descriptor_to_start[descriptor_uid]
        try:
            doc = self._fillers[start_uid].event_page(doc)
        except UndefinedAssetSpecification:
            if self.fill_or_fail:
                raise
        for callback in self._factory_cbs_by_descriptor[descriptor_uid]:
            callback('event_page', doc)
        for callback in self._subfactory_cbs_by_descriptor[descriptor_uid]:
            callback('event_page', doc)

    def datum_page(self, doc):
        resource_uid = doc['resource']
        try:
            start_uid = self._resources[resource_uid]
        except KeyError:
            if resource_uid not in self._unlabeled_resources:
                raise UnresolvableForeignKeyError(
                    resource_uid,
                    f"DatumPage refers to unknown Resource uid {resource_uid}")
            # Old Resources do not have a reference to a RunStart document,
            # so in turn we cannot immediately tell which run these datum
            # documents belong to.
            # Fan them out to every run currently flowing through RunRouter. If
            # they are not applicable they will do no harm, and this is
            # expected to be an increasingly rare case.
            for callbacks in self._factory_cbs_by_start.values():
                for callback in callbacks:
                    callback('datum_page', doc)
            for callbacks in self._subfactory_cbs_by_start.values():
                for callback in callbacks:
                    callback('datum_page', doc)
            for filler in self._fillers.values():
                filler.datum_page(doc)
        else:
            self._fillers[start_uid].datum_page(doc)
            for callback in self._factory_cbs_by_start[start_uid]:
                callback('datum_page', doc)
            for callback in self._subfactory_cbs_by_start[start_uid]:
                callback('datum_page', doc)

    def stream_datum(self, doc):
        resource_uid = doc["stream_resource"]
        start_uid = self._stream_resources[resource_uid]
        self._fillers[start_uid].stream_datum(doc)
        for callback in self._factory_cbs_by_start[start_uid]:
            callback("stream_datum", doc)
        for callback in self._subfactory_cbs_by_start[start_uid]:
            callback("stream_datum", doc)

    def resource(self, doc):
        try:
            start_uid = doc['run_start']
        except KeyError:
            # Old Resources do not have a reference to a RunStart document.
            # Fan them out to every run currently flowing through RunRouter. If
            # they are not applicable they will do no harm, and this is
            # expected to be an increasingly rare case.
            self._unlabeled_resources.append(doc['uid'])
            for callbacks in self._factory_cbs_by_start.values():
                for callback in callbacks:
                    callback('resource', doc)
            for callbacks in self._subfactory_cbs_by_start.values():
                for callback in callbacks:
                    callback('resource', doc)
            for filler in self._fillers.values():
                filler.resource(doc)
        else:
            self._fillers[start_uid].resource(doc)
            self._resources[doc['uid']] = doc['run_start']
            for callback in self._factory_cbs_by_start[start_uid]:
                callback('resource', doc)
            for callback in self._subfactory_cbs_by_start[start_uid]:
                callback('resource', doc)

    def stream_resource(self, doc):
        start_uid = doc["run_start"]  # No need for Try
        self._fillers[start_uid].stream_resource(doc)
        self._stream_resources[doc["uid"]] = doc["run_start"]
        for callback in self._factory_cbs_by_start[start_uid]:
            callback("stream_resource", doc)
        for callback in self._subfactory_cbs_by_start[start_uid]:
            callback("stream_resource", doc)

    def stop(self, doc):
        start_uid = doc['run_start']
        for callback in self._factory_cbs_by_start[start_uid]:
            callback('stop', doc)
        for callback in self._subfactory_cbs_by_start[start_uid]:
            callback('stop', doc)
        # Clean up references.
        self._fillers.pop(start_uid, None)
        self._subfactories.pop(start_uid, None)
        self._factory_cbs_by_start.pop(start_uid, None)
        self._subfactory_cbs_by_start.pop(start_uid, None)
        for descriptor_uid in self._start_to_descriptors.pop(start_uid, ()):
            self._descriptor_to_start.pop(descriptor_uid, None)
            self._factory_cbs_by_descriptor.pop(descriptor_uid, None)
            self._subfactory_cbs_by_descriptor.pop(descriptor_uid, None)
        self._resources.pop(start_uid, None)
        self._start_to_start_doc.pop(start_uid, None)


class EventModelError(Exception):
    ...

# Here we define subclasses of all of the built-in Python exception types (as
# needed, not a comprehensive list) so that all errors raised *directly* by
# event_model also inhereit from EventModelError as well as the appropriate
# built-in type. This means, for example, that `EventModelValueError` can be
# caught by `except ValueError:` or by `except EventModelError:`. This can be
# useful for higher-level libraries and for debugging.


class EventModelKeyError(EventModelError, KeyError):
    ...


class EventModelValueError(EventModelError, ValueError):
    ...


class EventModelRuntimeError(EventModelError, RuntimeError):
    ...


class EventModelTypeError(EventModelError, TypeError):
    ...


class EventModelValidationError(EventModelError):
    ...


class UnfilledData(EventModelError):
    """raised when unfilled data is found"""
    ...


class UndefinedAssetSpecification(EventModelKeyError):
    """raised when a resource spec is missing from the handler registry"""
    ...


class DataNotAccessible(EventModelError, IOError):
    """raised when attempts to load data referenced by Datum document fail"""
    ...


class UnresolvableForeignKeyError(EventModelValueError):
    """when we see a foreign before we see the thing to which it refers"""
    def __init__(self, key, message):
        self.key = key
        self.message = message


class DuplicateHandler(EventModelRuntimeError):
    """raised when a handler is already registered for a given spec"""
    ...


class InvalidData(EventModelError):
    """raised when the data is invalid"""
    ...


class MismatchedDataKeys(InvalidData):
    """
    Raised when any data keys structures are out of sync. This includes,
    event['data'].keys(), descriptor['data_keys'].keys(),
    event['timestamp'].keys(), event['filled'].keys()
    """
    ...


SCHEMA_PATH = 'schemas'
SCHEMA_NAMES = {DocumentNames.start: 'schemas/run_start.json',
                DocumentNames.stop: 'schemas/run_stop.json',
                DocumentNames.event: 'schemas/event.json',
                DocumentNames.event_page: 'schemas/event_page.json',
                DocumentNames.descriptor: 'schemas/event_descriptor.json',
                DocumentNames.datum: 'schemas/datum.json',
                DocumentNames.datum_page: 'schemas/datum_page.json',
                DocumentNames.resource: 'schemas/resource.json',
                DocumentNames.stream_datum: 'schemas/stream_datum.json',
                DocumentNames.stream_resource: 'schemas/stream_resource.json',
                # DEPRECATED:
                DocumentNames.bulk_events: 'schemas/bulk_events.json',
                DocumentNames.bulk_datum: 'schemas/bulk_datum.json'}
schemas = {}
for name, filename in SCHEMA_NAMES.items():
    with open(rs_fn('event_model', filename)) as fin:
        schemas[name] = json.load(fin)

# We pin jsonschema >=3.0.0 in requirements.txt but due to pip's dependency
# resolution it is easy to end up with an environment where that pin is not
# respected. Thus, we maintain best-effort support for 2.x.
if LooseVersion(version("jsonschema")) >= LooseVersion("3.0.0"):
    def _is_array(checker, instance):
        return (
            jsonschema.validators.Draft7Validator.TYPE_CHECKER.is_type(instance, 'array') or
            isinstance(instance, tuple) or
            hasattr(instance, "__array__")
        )

    _array_type_checker = jsonschema.validators.Draft7Validator.TYPE_CHECKER.redefine('array', _is_array)

    _Validator = jsonschema.validators.extend(
        jsonschema.validators.Draft7Validator,
        type_checker=_array_type_checker)

    schema_validators = {name: _Validator(schema=schema) for name, schema in schemas.items()}
else:
    # Make objects that mock the one method on the jsonschema 3.x
    # Draft7Validator API that we need.
    schema_validators = {
        name: types.SimpleNamespace(
            validate=partial(jsonschema.validate, schema=schema, types={'array': (list, tuple)}))
        for name, schema in schemas.items()
    }


__version__ = get_versions()['version']
del get_versions


@dataclass
class ComposeRunBundle:
    """Extensible compose run bundle. This maintains backward compatibility by unpacking into a basic
    run bundle (start, compose_descriptor, compose_resource, stop). Further extensions are optional and
    require keyword referencing (i.e. compose_stream_resource).
    """
    start_doc: dict
    compose_descriptor: callable
    compose_resource: callable
    compose_stop: callable
    compose_stream_resource: Optional[callable] = None

    def __iter__(self):
        return iter((self.start_doc, self.compose_descriptor, self.compose_resource, self.compose_stop))


ComposeDescriptorBundle = namedtuple('ComposeDescriptorBundle',
                                     'descriptor_doc compose_event compose_event_page')
ComposeResourceBundle = namedtuple('ComposeResourceBundle',
                                   'resource_doc compose_datum compose_datum_page')
ComposeStreamResourceBundle = namedtuple('ComposeStreamResourceBundle',
                                         'stream_resource_doc compose_stream_data')


def compose_datum(*, resource, counter, datum_kwargs, validate=True):
    resource_uid = resource['uid']
    doc = {'resource': resource_uid,
           'datum_kwargs': datum_kwargs,
           'datum_id': '{}/{}'.format(resource_uid, next(counter))}
    if validate:
        schema_validators[DocumentNames.datum].validate(doc)
    return doc


def compose_datum_page(*, resource, counter, datum_kwargs, validate=True):
    resource_uid = resource['uid']
    any_column, *_ = datum_kwargs.values()
    N = len(any_column)
    doc = {'resource': resource_uid,
           'datum_kwargs': datum_kwargs,
           'datum_id': ['{}/{}'.format(resource_uid, next(counter)) for _ in range(N)]}
    if validate:
        schema_validators[DocumentNames.datum_page].validate(doc)
    return doc


default_path_semantics = {'posix': 'posix', 'nt': 'windows'}[os.name]


def compose_resource(*, spec, root, resource_path, resource_kwargs,
                     path_semantics=default_path_semantics, start=None, uid=None, validate=True):
    if uid is None:
        uid = str(uuid.uuid4())
    counter = itertools.count()
    doc = {'uid': uid,
           'spec': spec,
           'root': root,
           'resource_path': resource_path,
           'resource_kwargs': resource_kwargs,
           'path_semantics': path_semantics}
    if start:
        doc['run_start'] = start['uid']

    if validate:
        schema_validators[DocumentNames.resource].validate(doc)

    return ComposeResourceBundle(
        doc,
        partial(compose_datum, resource=doc, counter=counter),
        partial(compose_datum_page, resource=doc, counter=counter))


def compose_stream_datum(*, stream_resource, stream_name, counter, datum_kwargs,
                         event_count=1, event_offset=0, validate=True):
    resource_uid = stream_resource['uid']
    if stream_name not in stream_resource["stream_names"]:
        raise EventModelKeyError("Attempt to create stream_datum with name not included in stream_resource")
    block_idx = next(counter)
    doc = dict(stream_resource=resource_uid,
               datum_kwargs=datum_kwargs,
               uid=f"{resource_uid}/{stream_name}/{block_idx}",
               stream_name=stream_name,
               block_idx=block_idx,
               event_count=event_count,
               event_offset=event_offset,
               )
    if validate:
        schema_validators[DocumentNames.stream_datum].validate(doc)
    return doc


def compose_stream_resource(*, spec, root, resource_path, resource_kwargs, stream_names, counters=(),
                            path_semantics=default_path_semantics, start=None, uid=None, validate=True):
    if uid is None:
        uid = str(uuid.uuid4())
    if isinstance(stream_names, str):
        stream_names = [stream_names, ]
    if len(counters) == 0:
        counters = [itertools.count() for _ in stream_names]
    elif len(counters) > len(stream_names):
        raise ValueError(f"Insufficient number of counters {len(counters)} for stream names: {stream_names}")

    doc = dict(uid=uid,
               spec=spec,
               root=root,
               resource_path=resource_path,
               resource_kwargs=resource_kwargs,
               stream_names=stream_names,
               path_semantics=path_semantics)
    if start:
        doc["run_start"] = start["uid"]

    if validate:
        schema_validators[DocumentNames.stream_resource].validate(doc)

    return ComposeStreamResourceBundle(
        doc,
        [partial(compose_stream_datum, stream_resource=doc, stream_name=stream_name, counter=counter) for
         stream_name, counter in zip(stream_names, counters)]
    )


def compose_stop(*, start, event_counter, poison_pill,
                 exit_status='success', reason='',
                 uid=None, time=None,
                 validate=True):
    if poison_pill:
        raise EventModelError("Already composed a RunStop document for run "
                              "{!r}.".format(start['uid']))
    poison_pill.append(object())
    if uid is None:
        uid = str(uuid.uuid4())
    if time is None:
        time = ttime.time()
    doc = {'uid': uid,
           'time': time,
           'run_start': start['uid'],
           'exit_status': exit_status,
           'reason': reason,
           'num_events': {k: v - 1 for k, v in event_counter.items()}}
    if validate:
        schema_validators[DocumentNames.stop].validate(doc)
    return doc


def compose_event_page(*, descriptor, event_counter, data, timestamps, seq_num,
                       filled=None, uid=None, time=None, validate=True):
    N = len(seq_num)
    if uid is None:
        uid = [str(uuid.uuid4()) for _ in range(N)]
    if time is None:
        time = [ttime.time()] * N
    if filled is None:
        filled = {}
    doc = {'uid': uid,
           'time': time,
           'data': data,
           'timestamps': timestamps,
           'seq_num': seq_num,
           'filled': filled,
           'descriptor': descriptor['uid']}
    if validate:
        schema_validators[DocumentNames.event_page].validate(doc)
        if not (descriptor['data_keys'].keys() == data.keys() == timestamps.keys()):
            raise EventModelValidationError(
                "These sets of keys must match:\n"
                "event['data'].keys(): {}\n"
                "event['timestamps'].keys(): {}\n"
                "descriptor['data_keys'].keys(): {}\n".format(
                    data.keys(), timestamps.keys(), descriptor['data_keys'].keys()))
        if set(filled) - set(data):
            raise EventModelValidationError(
                "Keys in event['filled'] {} must be a subset of those in "
                "event['data'] {}".format(filled.keys(), data.keys()))
    event_counter[descriptor['name']] += len(data)
    return doc


def compose_event(*, descriptor, event_counter, data, timestamps, seq_num=None,
                  filled=None, uid=None, time=None, validate=True):
    if seq_num is None:
        seq_num = event_counter[descriptor['name']]
    if uid is None:
        uid = str(uuid.uuid4())
    if time is None:
        time = ttime.time()
    if filled is None:
        filled = {}
    doc = {'uid': uid,
           'time': time,
           'data': data,
           'timestamps': timestamps,
           'seq_num': seq_num,
           'filled': filled,
           'descriptor': descriptor['uid']}
    if validate:
        schema_validators[DocumentNames.event].validate(doc)
        if not (descriptor['data_keys'].keys() == data.keys() == timestamps.keys()):
            raise EventModelValidationError(
                "These sets of keys must match:\n"
                "event['data'].keys(): {}\n"
                "event['timestamps'].keys(): {}\n"
                "descriptor['data_keys'].keys(): {}\n".format(
                    data.keys(), timestamps.keys(), descriptor['data_keys'].keys()))
        if set(filled) - set(data):
            raise EventModelValidationError(
                "Keys in event['filled'] {} must be a subset of those in "
                "event['data'] {}".format(filled.keys(), data.keys()))
    event_counter[descriptor['name']] += 1
    return doc


def compose_descriptor(*, start, streams, event_counter,
                       name, data_keys, uid=None, time=None,
                       object_keys=None, configuration=None, hints=None,
                       validate=True):
    if uid is None:
        uid = str(uuid.uuid4())
    if time is None:
        time = ttime.time()
    if object_keys is None:
        object_keys = {}
    if configuration is None:
        configuration = {}
    if hints is None:
        hints = {}
    doc = {'uid': uid,
           'time': time,
           'run_start': start['uid'],
           'name': name,
           'data_keys': data_keys,
           'object_keys': object_keys,
           'hints': hints,
           'configuration': configuration}
    if validate:
        if name in streams and streams[name] != set(data_keys):
            raise EventModelValidationError(
                "A descriptor with the name {} has already been composed with "
                "data_keys {}. The requested data_keys were {}. All "
                "descriptors in a given stream must have the same "
                "data_keys.".format(name, streams[name], set(data_keys)))
        schema_validators[DocumentNames.descriptor].validate(doc)
    if name not in streams:
        streams[name] = set(data_keys)
        event_counter[name] = 1
    return ComposeDescriptorBundle(
        doc,
        partial(compose_event, descriptor=doc, event_counter=event_counter),
        partial(compose_event_page, descriptor=doc, event_counter=event_counter))


def compose_run(*, uid=None, time=None, metadata=None, validate=True):
    """
    Compose a RunStart document and factory functions for related documents.

    Parameters
    ----------
    uid : string, optional
        Unique identifier for this run, conventionally a UUID4. If None is
        given, a UUID4 will be generated.
    time : float, optional
        UNIX epoch time of start of this run. If None is given, the current
        time will be used.
    metadata : dict, optional
        Additional metadata include the document
    validate : boolean, optional
        Validate this document conforms to the schema.

    Returns
    -------
    ComposeRunBundle
    """
    if uid is None:
        uid = str(uuid.uuid4())
    if time is None:
        time = ttime.time()
    if metadata is None:
        metadata = {}
    doc = dict(uid=uid, time=time, **metadata)
    # Define some mutable state to be shared internally by the closures composed
    # below.
    streams = {}
    event_counter = {}
    poison_pill = []
    if validate:
        schema_validators[DocumentNames.start].validate(doc)

    return ComposeRunBundle(
        doc,
        partial(compose_descriptor, start=doc, streams=streams,
                event_counter=event_counter),
        partial(compose_resource, start=doc),
        partial(compose_stop, start=doc, event_counter=event_counter,
                poison_pill=poison_pill),
        compose_stream_resource=partial(compose_stream_resource, start=doc)
    )


def pack_event_page(*events):
    """
    Transform one or more Event documents into an EventPage document.

    Parameters
    ----------
    *event : dicts
        any number of Event documents

    Returns
    -------
    event_page : dict
    """
    if not events:
        raise ValueError(
            "The pack_event_page() function was called with empty *args. "
            "Cannot create an EventPage from an empty collection of Events "
            "because the 'descriptor' field in an EventPage cannot be NULL.")
    time_list = []
    uid_list = []
    seq_num_list = []
    data_list = []
    filled_list = []
    timestamps_list = []
    for event in events:
        time_list.append(event['time'])
        uid_list.append(event['uid'])
        seq_num_list.append(event['seq_num'])
        filled_list.append(event.get('filled', {}))
        data_list.append(event['data'])
        timestamps_list.append(event['timestamps'])
    event_page = {'time': time_list, 'uid': uid_list, 'seq_num': seq_num_list,
                  'descriptor': event['descriptor'],
                  'filled': _transpose_list_of_dicts(filled_list),
                  'data': _transpose_list_of_dicts(data_list),
                  'timestamps': _transpose_list_of_dicts(timestamps_list)}
    return event_page


def unpack_event_page(event_page):
    """
    Transform an EventPage document into individual Event documents.

    Parameters
    ----------
    event_page : dict

    Yields
    ------
    event : dict
    """
    descriptor = event_page['descriptor']
    data_list = _transpose_dict_of_lists(event_page['data'])
    timestamps_list = _transpose_dict_of_lists(event_page['timestamps'])
    filled_list = _transpose_dict_of_lists(event_page.get('filled', {}))
    for uid, time, seq_num, data, timestamps, filled in itertools.zip_longest(
            event_page['uid'],
            event_page['time'],
            event_page['seq_num'],
            data_list,
            timestamps_list,
            filled_list,
            fillvalue={}):
        event = {'descriptor': descriptor,
                 'uid': uid, 'time': time, 'seq_num': seq_num,
                 'data': data, 'timestamps': timestamps, 'filled': filled}
        yield event


def pack_datum_page(*datum):
    """
    Transform one or more Datum documents into a DatumPage document.

    Parameters
    ----------
    *datum : dicts
        any number of Datum documents

    Returns
    -------
    datum_page : dict
    """
    if not datum:
        raise ValueError(
            "The pack_datum_page() function was called with empty *args. "
            "Cannot create an DatumPage from an empty collection of Datum "
            "because the 'resource' field in a DatumPage cannot be NULL.")
    datum_id_list = []
    datum_kwarg_list = []
    for datum_ in datum:
        datum_id_list.append(datum_['datum_id'])
        datum_kwarg_list.append(datum_['datum_kwargs'])
    datum_page = {'resource': datum_['resource'],
                  'datum_id': datum_id_list,
                  'datum_kwargs': _transpose_list_of_dicts(datum_kwarg_list)}
    return datum_page


def unpack_datum_page(datum_page):
    """
    Transform a DatumPage document into individual Datum documents.

    Parameters
    ----------
    datum_page : dict

    Yields
    ------
    datum : dict
    """
    resource = datum_page['resource']
    datum_kwarg_list = _transpose_dict_of_lists(datum_page['datum_kwargs'])
    for datum_id, datum_kwargs in itertools.zip_longest(
            datum_page['datum_id'],
            datum_kwarg_list,
            fillvalue={}):
        datum = {'datum_id': datum_id, 'datum_kwargs': datum_kwargs,
                 'resource': resource}
        yield datum


def rechunk_event_pages(event_pages, chunk_size):
    """
    Resizes the event_pages in a iterable of event_pages.

    Parameters
    ----------
    event_pages: Iterabile
        An iterable of event_pages
    chunk_size: integer
        Size of pages to yield

    Yields
    ------
    event_page : dict
    """
    remainder = chunk_size
    chunk_list = []

    def page_chunks(page, chunk_size, remainder):
        """
        Yields chunks of a event_page.
        The first chunk will be of size remainder, the following chunks will be
        of size chunk_size. The last chunk will be what ever is left over.
        """
        array_keys = ['seq_num', 'time', 'uid']
        page_size = len(page['uid'])  # Number of events in the page.

        # Make a list of the chunk indexes.
        chunks = [(0, remainder)]
        chunks.extend([(i, i + chunk_size) for i
                       in range(remainder, page_size, chunk_size)])

        for start, stop in chunks:
            yield {'descriptor': page['descriptor'],
                   **{key: page[key][start:stop] for key in array_keys},
                   'data': {key: page['data'][key][start:stop]
                            for key in page['data'].keys()},
                   'timestamps': {key: page['timestamps'][key][start: stop]
                                  for key in page['timestamps'].keys()},
                   'filled': {key: page['filled'][key][start:stop]
                              for key in page['data'].keys()}}

    for page in event_pages:
        new_chunks = page_chunks(page, chunk_size, remainder)
        for chunk in new_chunks:
            remainder -= len(chunk['uid'])  # Subtract the size of the chunk.
            chunk_list.append(chunk)
            if remainder == 0:
                yield merge_event_pages(chunk_list)
                remainder = chunk_size
                chunk_list = []
    if chunk_list:
        yield merge_event_pages(chunk_list)


def merge_event_pages(event_pages):
    """
    Combines a iterable of event_pages to a single event_page.

    Parameters
    ----------
    event_pages: Iterabile
        An iterable of event_pages

    Returns
    ------
    event_page : dict
    """
    pages = list(event_pages)
    if len(pages) == 1:
        return pages[0]

    array_keys = ['seq_num', 'time', 'uid']

    return {'descriptor': pages[0]['descriptor'],
            **{key: list(itertools.chain.from_iterable(
                    [page[key] for page in pages])) for key in array_keys},
            'data': {key: list(itertools.chain.from_iterable(
                    [page['data'][key] for page in pages]))
                    for key in pages[0]['data'].keys()},
            'timestamps': {key: list(itertools.chain.from_iterable(
                    [page['timestamps'][key] for page in pages]))
                    for key in pages[0]['data'].keys()},
            'filled': {key: list(itertools.chain.from_iterable(
                    [page['filled'][key] for page in pages]))
                    for key in pages[0]['data'].keys()}}


def rechunk_datum_pages(datum_pages, chunk_size):
    """
    Resizes the datum_pages in a iterable of event_pages.

    Parameters
    ----------
    datum_pages: Iterabile
        An iterable of datum_pages
    chunk_size: integer
        Size of pages to yield

    Yields
    ------
    datum_page : dict
    """
    remainder = chunk_size
    chunk_list = []

    def page_chunks(page, chunk_size, remainder):
        """
        Yields chunks of a datum_page.
        The first chunk will be of size remainder, the following chunks will be
        of size chunk_size. The last chunk will be what ever is left over.
        """

        array_keys = ['datum_id']
        page_size = len(page['datum_id'])  # Number of datum in the page.

        # Make a list of the chunk indexes.
        chunks = [(0, remainder)]
        chunks.extend([(i, i + chunk_size) for i
                       in range(remainder, page_size, chunk_size)])

        for start, stop in chunks:
            yield {'resource': page['resource'],
                   **{key: page[key][start:stop] for key in array_keys},
                   'datum_kwargs': {key: page['datum_kwargs'][key][start:stop]
                                    for key in page['datum_kwargs'].keys()}}

    for page in datum_pages:
        new_chunks = page_chunks(page, chunk_size, remainder)
        for chunk in new_chunks:
            remainder -= len(chunk['datum_id'])  # Subtract the size of the chunk.
            chunk_list.append(chunk)
            if remainder == 0:
                yield merge_datum_pages(chunk_list)
                remainder = chunk_size
                chunk_list = []
    if chunk_list:
        yield merge_datum_pages(chunk_list)


def merge_datum_pages(datum_pages):
    """
    Combines a iterable of datum_pages to a single datum_page.

    Parameters
    ----------
    datum_pages: Iterabile
        An iterable of datum_pages

    Returns
    ------
    datum_page : dict
    """
    pages = list(datum_pages)
    if len(pages) == 1:
        return pages[0]

    array_keys = ['datum_id']

    return {'resource': pages[0]['resource'],
            **{key: list(itertools.chain.from_iterable(
                    [page[key] for page in pages])) for key in array_keys},
            'datum_kwargs': {key: list(itertools.chain.from_iterable(
                    [page['datum_kwargs'][key] for page in pages]))
                    for key in pages[0]['datum_kwargs'].keys()}}


def bulk_events_to_event_pages(bulk_events):
    """
    Transform a BulkEvents document into a list of EventPage documents.

    Note: The BulkEvents layout has been deprecated in favor of EventPage.

    Parameters
    ----------
    bulk_events : dict

    Returns
    -------
    event_pages : list
    """
    # This is for a deprecated document type, so we are not being fussy
    # about efficiency/laziness here.
    event_pages = {}  # descriptor uid mapped to page
    for events in bulk_events.values():
        for event in events:
            descriptor = event['descriptor']
            try:
                page = event_pages[descriptor]
            except KeyError:
                page = {'time': [], 'uid': [], 'seq_num': [],
                        'descriptor': descriptor}
                page['data'] = {k: [] for k in event['data']}
                page['timestamps'] = {k: [] for k in event['timestamps']}
                page['filled'] = {k: [] for k in event.get('filled', {})}
                event_pages[descriptor] = page
            page['uid'].append(event['uid'])
            page['time'].append(event['time'])
            page['seq_num'].append(event['seq_num'])
            page_data = page['data']
            for k, v in event['data'].items():
                page_data[k].append(v)
            page_timestamps = page['timestamps']
            for k, v in event['timestamps'].items():
                page_timestamps[k].append(v)
            page_filled = page['filled']
            for k, v in event.get('filled', {}).items():
                page_filled[k].append(v)
    return list(event_pages.values())


def bulk_datum_to_datum_page(bulk_datum):
    """
    Transform one BulkDatum into one DatumPage.

    Note: There is only one known usage of BulkDatum "in the wild", and the
    BulkDatum layout has been deprecated in favor of DatumPage.
    """
    datum_page = {'datum_id': bulk_datum['datum_ids'],
                  'resource': bulk_datum['resource'],
                  'datum_kwargs': _transpose_list_of_dicts(
                      bulk_datum['datum_kwarg_list'])}
    return datum_page


def _transpose_list_of_dicts(list_of_dicts):
    "Transform list-of-dicts into dict-of-lists (i.e. DataFrame-like)."
    dict_of_lists = defaultdict(list)
    for row in list_of_dicts:
        for k, v in row.items():
            dict_of_lists[k].append(v)
    return dict(dict_of_lists)


def _transpose_dict_of_lists(dict_of_lists):
    "Transform dict-of-lists (i.e. DataFrame-like) into list-of-dicts."
    list_of_dicts = []
    keys = list(dict_of_lists)
    for row in zip(*(dict_of_lists[k] for k in keys)):
        list_of_dicts.append(dict(zip(keys, row)))
    return list_of_dicts


def verify_filled(event_page):
    '''Take an event_page document and verify that it is completely filled.

    Parameters
    ----------
    event_page : event_page document
        The event page document to check

    Raises
    ------
    UnfilledData
        Raised if any of the data in the event_page is unfilled, when raised it
        inlcudes a list of unfilled data objects in the exception message.
    '''
    if not all(map(all, event_page['filled'].values())):
        # check that all event_page data is filled.
        unfilled_data = []
        for field, filled in event_page['filled'].items():
            if not all(filled):
                unfilled_data.append(field)
                raise UnfilledData(f"Unfilled data found in fields "
                                   f"{unfilled_data!r}. Use "
                                   f"`event_model.Filler`.")


def sanitize_np(doc):
    '''Return a copy with any numpy objects converted to built-in Python types.
    This is a faster version of sanitize_doc which only converts numpy objects.

    This function takes in an event-model document and returns a copy with any
    numpy objects converted to built-in Python types. It is useful for
    sanitizing documents prior to sending to any consumer that does not
    recognize numpy types, such as a MongoDB database or a JSON encoder.

    Parameters
    ----------
    doc : dict
        The event-model document to be sanitized

    Returns
    -------
    sanitized_doc : event-model document
        The event-model document with numpy objects converted to built-in
        Python types.
    '''
    if hasattr(doc, 'items'):
        return {key: sanitize_np(value) for key, value in doc.items()}
    elif isinstance(doc, collections.abc.Iterable) and not isinstance(doc, str):
        return [sanitize_np(item) for item in doc]
    else:
        return sanitize_item(doc)

    return sanitize_np(doc)


def sanitize_item(val):
    "Convert any numpy objects into built-in Python types."
    if isinstance(val, (np.generic, np.ndarray)):
        if np.isscalar(val):
            return val.item()
        return val.tolist()
    return val


def sanitize_doc(doc):
    '''Return a copy with any numpy objects converted to built-in Python types.

    This function takes in an event-model document and returns a copy with any
    numpy objects converted to built-in Python types. It is useful for
    sanitizing documents prior to sending to any consumer that does not
    recognize numpy types, such as a MongoDB database or a JSON encoder.

    Parameters
    ----------
    doc : dict
        The event-model document to be sanitized

    Returns
    -------
    sanitized_doc : event-model document
        The event-model document with numpy objects converted to built-in
        Python types.
    '''
    return json.loads(json.dumps(doc, cls=NumpyEncoder))


class NumpyEncoder(json.JSONEncoder):
    """
    A json.JSONEncoder for encoding numpy objects using built-in Python types.

    Examples
    --------

    Encode a Python object that includes an arbitrarily-nested numpy object.

    >>> json.dumps({'a': {'b': numpy.array([1, 2, 3])}}, cls=NumpyEncoder)
    """
    # Credit: https://stackoverflow.com/a/47626762/1221924
    def default(self, obj):
        try:
            import dask.array
            if isinstance(obj, dask.array.Array):
                obj = numpy.asarray(obj)
        except ImportError:
            pass
        if isinstance(obj, (numpy.generic, numpy.ndarray)):
            if numpy.isscalar(obj):
                return obj.item()
            return obj.tolist()
        return json.JSONEncoder.default(self, obj)<|MERGE_RESOLUTION|>--- conflicted
+++ resolved
@@ -17,18 +17,14 @@
 import types
 import uuid
 import warnings
-<<<<<<< HEAD
 import weakref
-=======
+
+import jsonschema
+import numpy
+
 from ._version import get_versions
 import numpy as np
 import collections
->>>>>>> 74035491
-
-import jsonschema
-import numpy
-
-from ._version import get_versions
 
 __all__ = ['DocumentNames', 'schemas', 'schema_validators', 'compose_run']
 
