import collections.abc
import copy
import inspect
import itertools
import json
import os
import sys
import threading
import time as ttime
import types
import uuid
import warnings
import weakref
from collections import defaultdict, deque
from dataclasses import dataclass
from enum import Enum
from functools import partial
from typing import (
    Any,
    Callable,
    Dict,
    Generator,
    Iterable,
    Iterator,
    List,
    Optional,
    Tuple,
    Type,
    Union,
    cast,
    no_type_check,
)

import jsonschema
import numpy
from packaging import version
from pkg_resources import resource_filename as rs_fn
from typing_extensions import Literal

from ._version import get_versions
from .documents.datum import Datum
from .documents.datum_page import DatumPage
from .documents.event import Event
from .documents.event_descriptor import DataKey, Configuration, EventDescriptor
from .documents.event_page import EventPage
from .documents.resource import Resource
from .documents.run_start import RunStart
from .documents.run_stop import RunStop
from .documents.stream_datum import StreamDatum
from .documents.stream_resource import StreamResource

if sys.version_info < (3, 8):
    from importlib_metadata import metadata
else:
    from importlib.metadata import metadata

__all__ = ["DocumentNames", "schemas", "schema_validators", "compose_run"]


class DocumentNames(Enum):
    stop = "stop"
    start = "start"
    descriptor = "descriptor"
    event = "event"
    datum = "datum"
    resource = "resource"
    event_page = "event_page"
    datum_page = "datum_page"
    stream_resource = "stream_resource"
    stream_datum = "stream_datum"
    bulk_datum = "bulk_datum"  # deprecated
    bulk_events = "bulk_events"  # deprecated


class DocumentRouter:
    """
    Route each document by type to a corresponding method.

    When an instance is called with a document type and a document like::

        router(name, doc)

    the document is passed to the method of the corresponding name, as in::

        getattr(router, name)(doc)

    The method is expected to return ``None`` or a valid document of the same
    type. It may be the original instance (passed through), a copy, or a
    different dict altogether.

    Finally, the call to ``router(name, doc)`` returns::

        (name, getattr(router, name)(doc))

    Parameters
    ----------
    emit: callable, optional
        Expected signature ``f(name, doc)``
    """

    def __init__(self, *, emit: Optional[Callable] = None) -> None:
        # Put in some extra effort to validate `emit` carefully, because if
        # this is used incorrectly the resultant errors can be confusing.

        self._emit_ref: Optional[Callable] = None

        if emit is not None:
            if not callable(emit):
                raise ValueError("emit must be a callable")
            sig = inspect.signature(emit)
            try:
                # Does this function accept two positional arguments?
                sig.bind(None, None)
            except TypeError:
                raise ValueError(
                    "emit must accept two positional arguments, name and doc"
                )
            # Stash a weak reference to `emit`.
            if inspect.ismethod(emit):
                self._emit_ref = weakref.WeakMethod(emit)
            else:
                self._emit_ref = weakref.ref(emit)

    def emit(self, name: str, doc: dict) -> None:
        """
        Emit to the callable provided an instantiation time, if any.
        """
        if self._emit_ref is not None:
            # Call the weakref.
            emit = self._emit_ref()
            if emit is not None:
                emit(name, doc)

    def __call__(
        self, name: str, doc: dict, validate: bool = False
    ) -> Tuple[str, dict]:
        """
        Process a document.

        Parameters
        ----------
        name : string
        doc : dict
        validate : boolean
            Apply jsonschema validation to the documents coming *out*. This is
            False by default.

        Returns
        -------
        name, output_doc : string, dict
            The same name as what was passed in, and a doc that may be the same
            instance as doc, a copy of doc, or a different dict altogether.
        """
        return self._dispatch(name, doc, validate)

    def _dispatch(self, name: str, doc: dict, validate: bool) -> Tuple[str, dict]:
        """
        Dispatch to the method corresponding to the `name`.

        Optionally validate that the result is still a valid document.
        """
        output_doc = getattr(self, name)(doc)

        # If 'event' is not defined by the subclass but 'event_page' is, or
        # vice versa, use that. And the same for 'datum_page' / 'datum.
        if output_doc is NotImplemented:
            if name == "event":
                event_page = pack_event_page(cast(Event, doc))
                # Subclass' implementation of event_page may return a valid
                # EventPage or None or NotImplemented.
                output_event_page = self.event_page(event_page)
                output_event_page = (
                    output_event_page if output_event_page is not None else event_page
                )
                if output_event_page is not NotImplemented:
                    (output_doc,) = unpack_event_page(output_event_page)
            elif name == "datum":
                datum_page = pack_datum_page(cast(Datum, doc))
                # Subclass' implementation of datum_page may return a valid
                # DatumPage or None or NotImplemented.
                output_datum_page = self.datum_page(datum_page)
                output_datum_page = (
                    output_datum_page if output_datum_page is not None else datum_page
                )
                if output_datum_page is not NotImplemented:
                    (output_doc,) = unpack_datum_page(output_datum_page)
            elif name == "event_page":
                output_events = []
                for event in unpack_event_page(cast(EventPage, doc)):
                    # Subclass' implementation of event may return a valid
                    # Event or None or NotImplemented.
                    output_event = self.event(event)
                    output_event = output_event if output_event is not None else event
                    if output_event is NotImplemented:
                        break
                    output_events.append(output_event)
                else:
                    output_doc = pack_event_page(*output_events)
            elif name == "datum_page":
                output_datums = []
                for datum in unpack_datum_page(cast(DatumPage, doc)):
                    # Subclass' implementation of datum may return a valid
                    # Datum or None or NotImplemented.
                    output_datum = self.datum(datum)
                    output_datum = output_datum if output_datum is not None else datum
                    if output_datum is NotImplemented:
                        break
                    output_datums.append(output_datum)
                else:
                    output_doc = pack_datum_page(*output_datums)
        # If we still don't find an implemented method by here, then pass the
        # original document through.
        if output_doc is NotImplemented:
            output_doc = doc
        if validate:
            schema_validators[getattr(DocumentNames, name)].validate(output_doc)
        return (name, output_doc if output_doc is not None else doc)

    # The methods below return NotImplemented, a built-in Python constant.
    # Note that it is not interchangeable with NotImplementedError. See docs at
    # https://docs.python.org/3/library/constants.html#NotImplemented
    # It is used here so that _dispatch, defined above, can detect whether a
    # subclass implements event, event_page, both, or neither. This is similar
    # to how Python uses NotImplemented in arithmetic operations, as described
    # in the documentation.

    def start(self, doc: RunStart) -> Optional[RunStart]:
        return NotImplemented

    def stop(self, doc: RunStop) -> Optional[RunStop]:
        return NotImplemented

    def descriptor(self, doc: EventDescriptor) -> Optional[EventDescriptor]:
        return NotImplemented

    def resource(self, doc: Resource) -> Optional[Resource]:
        return NotImplemented

    def event(self, doc: Event) -> Event:
        return NotImplemented

    def datum(self, doc: Datum) -> Datum:
        return NotImplemented

    def event_page(self, doc: EventPage) -> EventPage:
        return NotImplemented

    def datum_page(self, doc: DatumPage) -> Optional[DatumPage]:
        return NotImplemented

    def stream_datum(self, doc: StreamDatum) -> Optional[StreamDatum]:
        return NotImplemented

    def stream_resource(self, doc: StreamResource) -> Optional[StreamResource]:
        return NotImplemented

    def bulk_events(self, doc: dict) -> None:
        # Do not modify this in a subclass. Use event_page.
        warnings.warn(
            "The document type 'bulk_events' has been deprecated in favor of "
            "'event_page', whose structure is a transpose of 'bulk_events'."
        )
        for page in bulk_events_to_event_pages(doc):
            self.event_page(page)

    def bulk_datum(self, doc: dict) -> None:
        # Do not modify this in a subclass. Use event_page.
        warnings.warn(
            "The document type 'bulk_datum' has been deprecated in favor of "
            "'datum_page', whose structure is a transpose of 'bulk_datum'."
        )
        self.datum_page(bulk_datum_to_datum_page(doc))


class SingleRunDocumentRouter(DocumentRouter):
    """
    A DocumentRouter intended to process events from exactly one run.
    """

    def __init__(self) -> None:
        super().__init__()
        self._start_doc: Optional[dict] = None
        self._descriptors: dict = dict()

    def __call__(
        self, name: str, doc: dict, validate: bool = False
    ) -> Tuple[str, dict]:
        """
        Process a document.

        Also, track of the start document and descriptor documents
        passed to this SingleRunDocumentRouter in caches.

        Parameters
        ----------
        name : string
        doc : dict
        validate : boolean
            Apply jsonschema validation to the documents coming *out*. This is
            False by default.

        Returns
        -------
        name, output_doc : string, dict
            The same name as what was passed in, and a doc that may be the same
            instance as doc, a copy of doc, or a different dict altogether.
        """
        if name == "start":
            if self._start_doc is None:
                self._start_doc = doc
            else:
                raise EventModelValueError(
                    "SingleRunDocumentRouter associated with start document "
                    f'{self._start_doc["uid"]} '
                    f'received a second start document with uid {doc["uid"]}'
                )
        elif name == "descriptor":
            assert isinstance(self._start_doc, dict)
            if doc["run_start"] == self._start_doc["uid"]:
                self._descriptors[doc["uid"]] = doc
            else:
                raise EventModelValueError(
                    "SingleRunDocumentRouter associated with start document "
                    f'{self._start_doc["uid"]} '
                    f'received a descriptor {doc["uid"]} associated with '
                    f'start document {doc["run_start"]}'
                )
        # Defer to superclass for dispatch/processing.
        return super().__call__(name, doc, validate=validate)

    def get_start(self) -> dict:
        """Convenience method returning the start document for the associated run.

        If no start document has been processed EventModelError will be raised.

        Returns
        -------
        start document : dict
        """
        if self._start_doc is None:
            raise EventModelError(
                "SingleRunDocumentRouter has not processed a start document yet"
            )

        return self._start_doc

    def get_descriptor(self, doc: dict) -> EventDescriptor:
        """Convenience method returning the descriptor associated with the
        specified document.

        Parameters
        ----------
        doc : dict
            event-model document

        Returns
        -------
        descriptor document : EventDescriptor
        """
        if "descriptor" not in doc:
            raise EventModelValueError(
                f"document is not associated with a descriptor:\n{doc}"
            )
        elif doc["descriptor"] not in self._descriptors:
            raise EventModelValueError(
                "SingleRunDocumentRouter has not processed a descriptor with "
                f'uid {doc["descriptor"]}'
            )

        return self._descriptors[doc["descriptor"]]

    def get_stream_name(self, doc: dict) -> str:
        """Convenience method returning the name of the stream for the
        specified document.

        Parameters
        ----------
        doc : dict
            event-model document

        Returns
        -------
        stream name : str
        """
        return str(self.get_descriptor(doc).get("name"))


class HandlerRegistryView(collections.abc.Mapping):
    def __init__(self, handler_registry: dict) -> None:
        self._handler_registry = handler_registry

    def __repr__(self) -> str:
        return f"HandlerRegistryView({self._handler_registry!r})"

    def __getitem__(self, key: str) -> str:
        return self._handler_registry[key]

    def __iter__(self) -> Generator:
        yield from self._handler_registry

    def __len__(self) -> int:
        return len(self._handler_registry)

    def __setitem__(self, key: str, val: Any) -> None:
        raise EventModelTypeError(
            "The handler registry cannot be edited directly. "
            "Instead, use the method Filler.register_handler."
        )

    def __delitem__(self, key: str) -> None:
        raise EventModelTypeError(
            "The handler registry cannot be edited directly. "
            "Instead, use the method Filler.deregister_handler."
        )


# A "coercion funcion" is a hook that Filler can use to, for example, ensure
# all the external data read in my handlers is an *actual* numpy array as
# opposed to some other array-like such as h5py.Dataset or dask.array.Array,
# or wrap every result is dask.array.from_array(...).
#
# It has access to the handler_class as it is registered and to some state
# provided by the Filler (more on that below). It is expected to return
# something that is API-compatible with handler_class.  That might be
# handler_class itself (a no-op), a subclass, or an altogether different class
# with the same API. See example below.
#
# The "state provided by the Filler", mentioned above is passed into the
# coercion functions below as ``filler_state``. It is a namespace containing
# information that may be useful for the coercion functions.  Currently, it has
# ``filler_state.descriptor`` and ``filler_state.key``. More may be added in
# the future if the need arises. Ultimately, this is necessary because Resource
# documents don't know the shape and dtype of the data that they reference.
# That situation could be improved in the future; to some degree this is a
# work-around.
#
# As an implementation detail, the ``filler_state`` is a ``threading.local``
# object to ensure that filling is thread-safe.
#
# Third-party libraries can register custom coercion options via the
# register_coercion function below. For example, databroker uses this to
# register a 'delayed' option. This avoids introducing dependency on a specific
# delayed-computation framework (e.g. dask) in event-model itself.


def as_is(handler_class, filler_state) -> Type:
    "A no-op coercion function that returns handler_class unchanged."
    return handler_class


@no_type_check
def force_numpy(handler_class: Type, filler_state) -> Any:
    "A coercion that makes handler_class.__call__ return actual numpy.ndarray."

    class Subclass(handler_class):
        def __call__(self, *args, **kwargs):
            raw_result = super().__call__(*args, **kwargs)
            result_as_array = numpy.asarray(raw_result)
            return result_as_array

    Subclass.__name__ = f"Subclassed{handler_class.__name__}"
    Subclass.__qualname__ = f"Subclassed{handler_class.__qualname__}"
    return Subclass


# maps coerce option to corresponding coercion function
_coercion_registry = {"as_is": as_is, "force_numpy": force_numpy}


def register_coercion(name: str, func: Callable, overwrite: bool = False) -> None:
    """
    Register a new option for :class:`Filler`'s ``coerce`` argument.

    This is an advanced feature. See source code for comments and examples.

    Parameters
    ----------
    name : string
        The new value for ``coerce`` that will invoke this function.
    func : callable
        Expected signature::

            func(filler, handler_class) -> handler_class
    overwrite : boolean, optional
        False by default. Name collissions will raise ``EventModelValueError``
        unless this is set to ``True``.
    """

    if name in _coercion_registry and not overwrite:
        # If we are re-registering the same object, there is no problem.
        original = _coercion_registry[name]
        if original is func:
            return
        raise EventModelValueError(
            f"The coercion function {func} could not be registered for the "
            f"name {name} because {_coercion_registry[name]} is already "
            f"registered. Use overwrite=True to force it."
        )
    _coercion_registry[name] = func


register_coersion = register_coercion  # back-compat for a spelling mistake


class Filler(DocumentRouter):
    """Pass documents through, loading any externally-referenced data.

    It is recommended to use the Filler as a context manager.  Because the
    Filler manages caches of potentially expensive resources (e.g. large data
    in memory) managing its lifecycle is important. If used as a context
    manager, it will drop references to its caches upon exit from the
    context. Unless the user holds additional references to those caches, they
    will be garbage collected.

    But for some applications, such as taking multiple passes over the same
    data, it may be useful to keep a longer-lived Filler instance and then
    manually delete it when finished.

    See Examples below.

    Parameters
    ----------
    handler_registry : dict
        Maps each 'spec' (a string identifying a given type or external
        resource) to a handler class.

        A 'handler class' may be any callable with the signature::

            handler_class(full_path, **resource_kwargs)

        It is expected to return an object, a 'handler instance', which is also
        callable and has the following signature::

            handler_instance(**datum_kwargs)

        As the names 'handler class' and 'handler instance' suggest, this is
        typically implemented using a class that implements ``__init__`` and
        ``__call__``, with the respective signatures. But in general it may be
        any callable-that-returns-a-callable.
    include : Iterable
        The set of fields to fill. By default all unfilled fields are filled.
        This parameter is mutually incompatible with the ``exclude`` parameter.
    exclude : Iterable
        The set of fields to skip filling. By default all unfilled fields are
        filled.  This parameter is mutually incompatible with the ``include``
        parameter.
    root_map: dict
        str -> str mapping to account for temporarily moved/copied/remounted
        files.  Any resources which have a ``root`` in ``root_map`` will be
        loaded using the mapped ``root``.
    coerce : {'as_is', 'numpy'}
        Default is 'as_is'. Other options (e.g. 'delayed') may be registered by
        external packages at runtime.
    handler_cache : dict, optional
        A cache of handler instances. If None, a dict is used.
    resource_cache : dict, optional
        A cache of Resource documents. If None, a dict is used.
    datum_cache : dict, optional
        A cache of Datum documents. If None, a dict is used.
    descriptor_cache : dict, optional
        A cache of EventDescriptor documents. If None, a dict is used.
    stream_resource_cache : dict, optional
        A cache of StreamResource documents. If None, a dict is used.
    stream_datum_cache : dict, optional
        A cache of StreamDatum documents. If None, a dict is used.
    retry_intervals : Iterable, optional
        If data is not found on the first try, there may a race between the
        I/O systems creating the external data and this stream of Documents
        that reference it. If Filler encounters an ``IOError`` it will wait a
        bit and retry. This list specifies how long to sleep (in seconds)
        between subsequent attempts. Set to ``None`` to try only once before
        raising ``DataNotAccessible``. A subclass may catch this exception and
        implement a different retry mechanism --- for example using a different
        implementation of sleep from an async framework.  But by default, a
        sequence of several retries with increasing sleep intervals is used.
        The default sequence should not be considered stable; it may change at
        any time as the authors tune it.

    Raises
    ------
    DataNotAccessible
        If an IOError is raised when loading the data after the configured
        number of attempts. See the ``retry_intervals`` parameter for details.

    Examples
    --------
    A Filler may be used as a context manager.

    >>> with Filler(handler_registry) as filler:
    ...     for name, doc in stream:
    ...         filler(name, doc)  # mutates doc in place
    ...         # Do some analysis or export with name and doc.

    Or as a long-lived object.

    >>> f = Filler(handler_registry)
    >>> for name, doc in stream:
    ...     filler(name, doc)  # mutates doc in place
    ...     # Do some analysis or export with name and doc.
    ...
    >>> del filler  # Free up memory from potentially large caches.
    """

    def __init__(
        self,
        handler_registry: dict,
        *,
        include: Optional[Iterable] = None,
        exclude: Optional[Iterable] = None,
        root_map: Optional[dict] = None,
        coerce: str = "as_is",
        handler_cache: Optional[dict] = None,
        resource_cache: Optional[dict] = None,
        datum_cache: Optional[dict] = None,
        descriptor_cache: Optional[dict] = None,
        stream_resource_cache: Optional[dict] = None,
        stream_datum_cache: Optional[dict] = None,
        inplace: Optional[bool] = None,
        retry_intervals: List = [
            0.001,
            0.002,
            0.004,
            0.008,
            0.016,
            0.032,
            0.064,
            0.128,
            0.256,
            0.512,
            1.024,
        ],
    ) -> None:
        if inplace is None:
            self._inplace = True
            warnings.warn(
                "'inplace' argument not specified. It is recommended to "
                "specify True or False. In future releases, 'inplace' "
                "will default to False."
            )
        else:
            self._inplace = inplace

        if include is not None and exclude is not None:
            raise EventModelValueError(
                "The parameters `include` and `exclude` are mutually "
                "incompatible. At least one must be left as the default, "
                "None."
            )
        try:
            self._coercion_func = _coercion_registry[coerce]
        except KeyError:
            raise EventModelKeyError(
                f"The option coerce={coerce!r} was given to event_model.Filler. "
                f"The valid options are {set(_coercion_registry)}."
            )
        self._coerce = coerce

        # See comments on coerision functions above for the use of
        # _current_state, which is passed to coercion functions' `filler_state`
        # parameter.
        self._current_state = threading.local()
        self._unpatched_handler_registry: dict = {}
        self._handler_registry: dict = {}
        for spec, handler_class in handler_registry.items():
            self.register_handler(spec, handler_class)
        self.handler_registry = HandlerRegistryView(self._handler_registry)
        if include is not None:
            warnings.warn(
                "In a future release of event-model, the argument `include` "
                "will be removed from Filler.",
                DeprecationWarning,
            )
        self.include = include
        if exclude is not None:
            warnings.warn(
                "In a future release of event-model, the argument `exclude` "
                "will be removed from Filler.",
                DeprecationWarning,
            )
        self.exclude = exclude
        self.root_map = root_map or {}
        if handler_cache is None:
            handler_cache = self.get_default_handler_cache()
        if resource_cache is None:
            resource_cache = self.get_default_resource_cache()
        if datum_cache is None:
            datum_cache = self.get_default_datum_cache()
        if descriptor_cache is None:
            descriptor_cache = self.get_default_descriptor_cache()
        if stream_resource_cache is None:
            stream_resource_cache = self.get_default_stream_resource_cache()
        if stream_datum_cache is None:
            stream_datum_cache = self.get_default_stream_datum_cache()
        self._handler_cache = handler_cache
        self._resource_cache = resource_cache
        self._datum_cache = datum_cache
        self._descriptor_cache = descriptor_cache
        self._stream_resource_cache = stream_resource_cache
        self._stream_datum_cache = stream_datum_cache
        if retry_intervals is None:
            retry_intervals = []
        self.retry_intervals = retry_intervals
        self._closed = False

    def __eq__(self, other: Any) -> bool:
        return (
            type(self) is type(other)
            and self.inplace == other.inplace
            and self._coerce == other._coerce
            and self.include == other.include
            and self.exclude == other.exclude
            and self.root_map == other.root_map
            and type(self._handler_cache) is type(other._handler_cache)
            and type(self._resource_cache) is type(other._resource_cache)
            and type(self._datum_cache) is type(other._datum_cache)
            and type(self._descriptor_cache) is type(other._descriptor_cache)
            and type(self._stream_resource_cache) is type(other._stream_resource_cache)
            and type(self._stream_datum_cache) is type(other._stream_datum_cache)
            and self.retry_intervals == other.retry_intervals
        )

    def __getstate__(self) -> dict:
        return dict(
            inplace=self._inplace,
            coercion_func=self._coerce,
            handler_registry=self._unpatched_handler_registry,
            include=self.include,
            exclude=self.exclude,
            root_map=self.root_map,
            handler_cache=self._handler_cache,
            resource_cache=self._resource_cache,
            datum_cache=self._datum_cache,
            descriptor_cache=self._descriptor_cache,
            stream_resource_cache=self._stream_resource_cache,
            stream_datum_cache=self._stream_datum_cache,
            retry_intervals=self.retry_intervals,
        )

    def __setstate__(self, d: dict) -> None:
        self._inplace = d["inplace"]
        self._coerce = d["coercion_func"]

        # See comments on coerision functions above for the use of
        # _current_state, which is passed to coercion functions' `filler_state`
        # parameter.
        self._current_state = threading.local()
        self._unpatched_handler_registry = {}
        self._handler_registry = {}
        for spec, handler_class in d["handler_registry"].items():
            self.register_handler(spec, handler_class)
        self.handler_registry = HandlerRegistryView(self._handler_registry)
        self.include = d["include"]
        self.exclude = d["exclude"]
        self.root_map = d["root_map"]
        self._handler_cache = d["handler_cache"]
        self._resource_cache = d["resource_cache"]
        self._datum_cache = d["datum_cache"]
        self._descriptor_cache = d["descriptor_cache"]
        self._stream_resource_cache = d["stream_resource_cache"]
        self._stream_datum_cache = d["stream_datum_cache"]
        retry_intervals = d["retry_intervals"]
        if retry_intervals is None:
            retry_intervals = []
        self._retry_intervals = retry_intervals
        self._closed = False

    @property
    def retry_intervals(self) -> List:
        return self._retry_intervals

    @retry_intervals.setter
    def retry_intervals(self, value: Any) -> None:
        self._retry_intervals = list(value)

    def __repr__(self) -> str:
        return "<Filler>" if not self._closed else "<Closed Filler>"

    @staticmethod
    def get_default_resource_cache() -> dict:
        return {}

    @staticmethod
    def get_default_descriptor_cache() -> dict:
        return {}

    @staticmethod
    def get_default_datum_cache() -> dict:
        return {}

    @staticmethod
    def get_default_handler_cache() -> dict:
        return {}

    @staticmethod
    def get_default_stream_datum_cache() -> dict:
        return {}

    @staticmethod
    def get_default_stream_resource_cache() -> dict:
        return {}

    @property
    def inplace(self) -> bool:
        return self._inplace

    def clone(
        self,
        handler_registry: Optional[dict] = None,
        *,
        root_map: Optional[dict] = None,
        coerce: Optional[str] = None,
        handler_cache: Optional[dict] = None,
        resource_cache: Optional[dict] = None,
        datum_cache: Optional[dict] = None,
        descriptor_cache: Optional[dict] = None,
        stream_resource_cache: Optional[dict] = None,
        stream_datum_cache: Optional[dict] = None,
        inplace: Optional[bool] = None,
        retry_intervals: Optional[List] = None,
    ) -> "Filler":
        """
        Create a new Filler instance from this one.

        By default it will be created with the same settings that this Filler
        has. Individual settings may be overridden here.

        The clone does *not* share any caches or internal state with the
        original.
        """
        if handler_registry is None:
            handler_registry = self._unpatched_handler_registry
        if root_map is None:
            root_map = self.root_map
        if coerce is None:
            coerce = self._coerce
        if inplace is None:
            inplace = self.inplace
        if retry_intervals is None:
            retry_intervals = self.retry_intervals
        return Filler(
            handler_registry,
            root_map=root_map,
            coerce=coerce,
            handler_cache=handler_cache,
            resource_cache=resource_cache,
            datum_cache=datum_cache,
            descriptor_cache=descriptor_cache,
            stream_resource_cache=stream_resource_cache,
            stream_datum_cache=stream_datum_cache,
            inplace=inplace,
            retry_intervals=retry_intervals,
        )

    def register_handler(
        self, spec: str, handler: Any, overwrite: bool = False
    ) -> None:
        """
        Register a handler.

        Parameters
        ----------
        spec: str
        handler: Handler
        overwrite: boolean, optional
            False by default

        Raises
        ------
        DuplicateHandler
            If a handler is already registered for spec and overwrite is False

        See https://blueskyproject.io/event-model/external.html
        """
        if (not overwrite) and (spec in self._handler_registry):
            original = self._unpatched_handler_registry[spec]
            if original is handler:
                return
            raise DuplicateHandler(
                f"There is already a handler registered for the spec {spec!r}. "
                f"Use overwrite=True to deregister the original.\n"
                f"Original: {original}\n"
                f"New: {handler}"
            )

        self.deregister_handler(spec)
        # Keep a raw copy, unused above for identifying redundant registration.
        self._unpatched_handler_registry[spec] = handler
        # Let the 'coerce' argument to Filler.__init__ modify the handler if it
        # wants to.
        self._handler_registry[spec] = self._coercion_func(handler, self._current_state)

    def deregister_handler(self, spec: str) -> Any:
        """
        Deregister a handler.

        If no handler is registered for this spec, it is no-op and returns
        None.

        Parameters
        ----------
        spec: str

        Returns
        -------
        handler: Handler or None

        See https://blueskyproject.io/event-model/external.html
        """
        handler = self._handler_registry.pop(spec, None)
        if handler is not None:
            self._unpatched_handler_registry.pop(spec)
            for key in list(self._handler_cache):
                resource_uid, spec_ = key
                if spec == spec_:
                    del self._handler_cache[key]
        return handler

    def resource(self, doc: Resource) -> Resource:
        # Defer creating the handler instance until we actually need it, when
        # we fill the first Event field that requires this Resource.
        self._resource_cache[doc["uid"]] = doc
        return doc

    # Handlers operate document-wise, so we'll explode pages into individual
    # documents.

    def datum_page(self, doc: DatumPage) -> DatumPage:
        datum = self.datum  # Avoid attribute lookup in hot loop.
        for datum_doc in unpack_datum_page(doc):
            datum(datum_doc)
        return doc

    def datum(self, doc: Datum) -> Datum:
        self._datum_cache[doc["datum_id"]] = doc
        return doc

    def stream_resource(self, doc: StreamResource) -> StreamResource:
        self._stream_resource_cache[doc["uid"]] = doc
        return doc

    def stream_datum(self, doc: StreamDatum) -> StreamDatum:
        self._stream_datum_cache[doc["uid"]] = doc
        return doc

    def event_page(self, doc: EventPage) -> EventPage:
        # TODO We may be able to fill a page in place, and that may be more
        # efficient than unpacking the page in to Events, filling them, and the
        # re-packing a new page. But that seems tricky in general since the
        # page may be implemented as a DataFrame or dict, etc.
        filled_doc = self.fill_event_page(
            doc, include=self.include, exclude=self.exclude
        )
        return filled_doc

    def event(self, doc: Event) -> Event:
        filled_doc = self.fill_event(doc, include=self.include, exclude=self.exclude)
        return filled_doc

    def fill_event_page(
        self,
        doc: EventPage,
        include: Optional[Iterable] = None,
        exclude: Optional[Iterable] = None,
        inplace: Optional[bool] = None,
    ) -> EventPage:
        filled_events = []
        for event_doc in unpack_event_page(doc):
            filled_events.append(
                self.fill_event(
                    event_doc, include=include, exclude=exclude, inplace=True
                )
            )
        filled_doc = pack_event_page(*filled_events)
        if inplace is None:
            inplace = self._inplace
        if inplace:
            doc["data"] = filled_doc["data"]
            doc["filled"] = filled_doc["filled"]
            return doc
        else:
            return filled_doc

    def get_handler(self, resource: Resource) -> Any:
        """
        Return a new Handler instance for this Resource.

        Parameters
        ----------
        resource: Resource

        Returns
        -------
        handler: Handler
        """
        if self._closed:
            raise EventModelRuntimeError(
                "This Filler has been closed and is no longer usable."
            )
        try:
            handler_class = self.handler_registry[resource["spec"]]
        except KeyError as err:
            raise UndefinedAssetSpecification(
                f"Resource document with uid {resource['uid']} "
                f"refers to spec {resource['spec']!r} which is "
                f"not defined in the Filler's "
                f"handler registry."
            ) from err
        # Apply root_map.
        resource_path = resource["resource_path"]
        original_root = resource.get("root", "")
        root = self.root_map.get(original_root, original_root)
        if root:
            resource_path = os.path.join(root, resource_path)
        msg = (
            f"Error instantiating handler "
            f"class {handler_class} "
            f"with Resource document {resource}. "
        )
        if root != original_root:
            msg += (
                f"Its 'root' field was "
                f"mapped from {original_root} to {root} by root_map."
            )
        else:
            msg += (
                f"Its 'root' field {original_root} was " f"*not* modified by root_map."
            )
        error_to_raise = EventModelError(msg)
        handler = _attempt_with_retries(
            func=handler_class,
            args=(resource_path,),
            kwargs=resource["resource_kwargs"],
            intervals=[0] + self.retry_intervals,
            error_to_catch=IOError,
            error_to_raise=error_to_raise,
        )
        return handler

    def _get_handler_maybe_cached(self, resource: Resource) -> Any:
        "Get a cached handler for this resource or make one and cache it."
        key = (resource["uid"], resource["spec"])
        try:
            handler = self._handler_cache[key]
        except KeyError:
            handler = self.get_handler(resource)
            self._handler_cache[key] = handler
        return handler

    def fill_event(
        self,
        doc,
        include: Optional[Iterable] = None,
        exclude: Optional[Iterable] = None,
        inplace: Optional[bool] = None,
    ) -> Any:
        if inplace is None:
            inplace = self._inplace
        if inplace:
            filled_doc = doc
        else:
            filled_doc = copy.deepcopy(doc)
        descriptor = self._descriptor_cache[doc["descriptor"]]
        from_datakeys = False
        self._current_state.descriptor = descriptor
        try:
            needs_filling = {key for key, val in doc["filled"].items() if val is False}
        except KeyError:
            # This document is not telling us which, if any, keys are filled.
            # Infer that none of the external data is filled.
            needs_filling = {
                key for key, val in descriptor["data_keys"].items() if "external" in val
            }
            from_datakeys = True
        for key in needs_filling:
            self._current_state.key = key
            if exclude is not None and key in exclude:
                continue
            if include is not None and key not in include:
                continue
            try:
                datum_id = doc["data"][key]
            except KeyError as err:
                if from_datakeys:
                    raise MismatchedDataKeys(
                        "The documents are not valid.  Either because they "
                        "were recorded incorrectly in the first place, "
                        "corrupted since, or exercising a yet-undiscovered "
                        "bug in a reader. event['data'].keys() "
                        "must equal descriptor['data_keys'].keys(). "
                        f"event['data'].keys(): {doc['data'].keys()}, "
                        "descriptor['data_keys'].keys(): "
                        f"{descriptor['data_keys'].keys()}"
                    ) from err
                else:
                    raise MismatchedDataKeys(
                        "The documents are not valid.  Either because they "
                        "were recorded incorrectly in the first place, "
                        "corrupted since, or exercising a yet-undiscovered "
                        "bug in a reader. event['filled'].keys() "
                        "must be a subset of event['data'].keys(). "
                        f"event['data'].keys(): {doc['data'].keys()}, "
                        "event['filled'].keys(): "
                        f"{doc['filled'].keys()}"
                    ) from err
            # Look up the cached Datum doc.
            try:
                datum_doc = self._datum_cache[datum_id]
            except KeyError as err:
                raise UnresolvableForeignKeyError(
                    datum_id,
                    f"Event with uid {doc['uid']} refers to unknown Datum "
                    f"datum_id {datum_id}",
                ) from err
            resource_uid = datum_doc["resource"]
            # Look up the cached Resource.
            try:
                resource = self._resource_cache[resource_uid]
            except KeyError as err:
                raise UnresolvableForeignKeyError(
                    resource_uid,
                    f"Datum with id {datum_id} refers to unknown Resource "
                    f"uid {resource_uid}",
                ) from err
            self._current_state.resource = resource
            self._current_state.datum = datum_doc
            handler = self._get_handler_maybe_cached(resource)
            error_to_raise = DataNotAccessible(
                f"Filler was unable to load the data referenced by "
                f"the Datum document {datum_doc} and the Resource "
                f"document {resource}."
            )
            payload = _attempt_with_retries(
                func=handler,
                args=(),
                kwargs=datum_doc["datum_kwargs"],
                intervals=[0] + self.retry_intervals,
                error_to_catch=IOError,
                error_to_raise=error_to_raise,
            )
            # Here we are intentionally modifying doc in place.
            filled_doc["data"][key] = payload
            filled_doc["filled"][key] = datum_id
        self._current_state.key = None
        self._current_state.descriptor = None
        self._current_state.resource = None
        self._current_state.datum = None
        return filled_doc

    def descriptor(self, doc: EventDescriptor) -> EventDescriptor:
        self._descriptor_cache[doc["uid"]] = doc
        return doc

    def __enter__(self):
        return self

    @no_type_check
    def close(self) -> None:
        """
        Drop cached documents and handlers.

        They are *not* explicitly cleared, so if there are other references to
        these caches they will remain.
        """
        # Drop references to the caches. If the user holds another reference to
        # them it's the user's problem to manage their lifecycle. If the user
        # does not (e.g. they are the default caches) the gc will look after
        # them.
        self._closed = True
        self._handler_cache = None
        self._resource_cache = None
        self._datum_cache = None
        self._descriptor_cache = None

    @property
    def closed(self) -> bool:
        return self._closed

    def clear_handler_cache(self) -> None:
        """
        Clear any cached handler instances.

        This operation may free significant memory, depending on the
        implementation of the handlers.
        """
        self._handler_cache.clear()

    def clear_document_caches(self) -> None:
        """
        Clear any cached documents.
        """
        self._resource_cache.clear()
        self._descriptor_cache.clear()
        self._datum_cache.clear()

    def __exit__(self, *exc_details) -> None:
        self.close()

    def __call__(
        self, name: str, doc: dict, validate: bool = False
    ) -> Tuple[str, dict]:
        if self._closed:
            raise EventModelRuntimeError(
                "This Filler has been closed and is no longer usable."
            )
        return super().__call__(name, doc, validate)


class EventModelError(Exception):
    ...


def _attempt_with_retries(
    func,
    args,
    kwargs,
    intervals: Iterable,
    error_to_catch: Type[OSError],
    error_to_raise: EventModelError,
) -> Any:
    """
    Return func(*args, **kwargs), using a retry loop.

    func, args, kwargs: self-explanatory
    intervals: list
        How long to wait (seconds) between each attempt including the first.
    error_to_catch: Exception class
        If this is raised, retry.
    error_to_raise: Exception instance or class
        If we run out of retries, raise this from the proximate error.
    """
    error = None
    for interval in intervals:
        ttime.sleep(interval)
        try:
            return func(*args, **kwargs)
        except error_to_catch as error_:
            # The file may not be visible on the filesystem yet.
            # Wait and try again. Stash the error in a variable
            # that we can access later if we run out of attempts.
            error = error_
        else:
            break
    else:
        # We have used up all our attempts. There seems to be an
        # actual problem. Raise specified error from the error stashed above.
        raise error_to_raise from error


class NoFiller(Filler):
    """
    This does not fill the documents; it merely validates them.

    It checks that all the references between the documents are resolvable and
    *could* be filled. This is useful when the filling will be done later, as
    a delayed computation, but we want to make sure in advance that we have all
    the information that we will need when that computation occurs.
    """

    def __init__(self, *args, **kwargs) -> None:
        # Do not make Filler make copies because we are not going to alter the
        # documents anyway.
        kwargs.setdefault("inplace", True)
        super().__init__(*args, **kwargs)

    def fill_event_page(
        self,
        doc: EventPage,
        include: Optional[Iterable] = None,
        exclude: Optional[Iterable] = None,
        *kwargs,
    ) -> EventPage:
        filled_events = []
        for event_doc in unpack_event_page(doc):
            filled_events.append(
                self.fill_event(
                    event_doc, include=include, exclude=exclude, inplace=True
                )
            )
        filled_doc = pack_event_page(*filled_events)
        return filled_doc

    def fill_event(
        self,
        doc: Event,
        include: Optional[Iterable] = None,
        exclude: Optional[Iterable] = None,
        inplace: Optional[bool] = None,
    ) -> Event:
        descriptor = self._descriptor_cache[doc["descriptor"]]
        from_datakeys = False
        try:
            needs_filling = {key for key, val in doc["filled"].items() if val is False}
        except KeyError:
            # This document is not telling us which, if any, keys are filled.
            # Infer that none of the external data is filled.
            needs_filling = {
                key for key, val in descriptor["data_keys"].items() if "external" in val
            }
            from_datakeys = True
        for key in needs_filling:
            if exclude is not None and key in exclude:
                continue
            if include is not None and key not in include:
                continue
            try:
                datum_id = doc["data"][key]
            except KeyError as err:
                if from_datakeys:
                    raise MismatchedDataKeys(
                        "The documents are not valid.  Either because they "
                        "were recorded incorrectly in the first place, "
                        "corrupted since, or exercising a yet-undiscovered "
                        "bug in a reader. event['data'].keys() "
                        "must equal descriptor['data_keys'].keys(). "
                        f"event['data'].keys(): {doc['data'].keys()}, "
                        "descriptor['data_keys'].keys(): "
                        f"{descriptor['data_keys'].keys()}"
                    ) from err
                else:
                    raise MismatchedDataKeys(
                        "The documents are not valid.  Either because they "
                        "were recorded incorrectly in the first place, "
                        "corrupted since, or exercising a yet-undiscovered "
                        "bug in a reader. event['filled'].keys() "
                        "must be a subset of event['data'].keys(). "
                        f"event['data'].keys(): {doc['data'].keys()}, "
                        "event['filled'].keys(): "
                        f"{doc['filled'].keys()}"
                    ) from err
            # Look up the cached Datum doc.
            try:
                datum_doc = self._datum_cache[datum_id]
            except KeyError as err:
                err_with_key = UnresolvableForeignKeyError(
                    datum_id,
                    f"Event with uid {doc['uid']} refers to unknown Datum "
                    f"datum_id {datum_id}",
                )
                err_with_key.key = datum_id
                raise err_with_key from err
            resource_uid = datum_doc["resource"]
            # Look up the cached Resource.
            try:
                self._resource_cache[resource_uid]
            except KeyError as err:
                raise UnresolvableForeignKeyError(
                    datum_id,
                    f"Datum with id {datum_id} refers to unknown Resource "
                    f"uid {resource_uid}",
                ) from err
        return doc


DOCS_PASSED_IN_1_14_0_WARNING = (
    "The callback {callback!r} raised {err!r} when "
    "RunRouter passed it a {name!r} document. This is "
    "probably because in earlier releases the RunRouter "
    "expected its factory functions to forward the 'start' "
    "document, but starting in event-model 1.14.0 the "
    "RunRouter passes in the document, causing the "
    "callback to receive it twice and potentially raise "
    "an error. Update the factory function. In a future "
    "release this warning will become an error."
)


class RunRouter(DocumentRouter):
    """
    Routes documents, by run, to callbacks it creates from factory functions.

    A RunRouter is callable, and it has the signature ``router(name, doc)``,
    suitable for subscribing to the RunEngine.

    It is configured with a list of factory functions that produce callbacks in
    a two-layered scheme, described below.

    .. warning::

       This is experimental. In a future release, it may be changed in a
       backward-incompatible way or fully removed.

    Parameters
    ----------
    factories : list
        A list of callables with the signature::

            factory('start', start_doc) -> List[Callbacks], List[SubFactories]

        which should return two lists, which may be empty. All items in the
        first list should be callbacks --- callables with the signature::

            callback(name, doc)

        that will receive that RunStart document and all subsequent documents
        from the run including the RunStop document. All items in the second
        list should be "subfactories" with the signature::

            subfactory('descriptor', descriptor_doc) -> List[Callbacks]

        These will receive each of the EventDescriptor documents for the run,
        as they arrive. They must return one list, which may be empty,
        containing callbacks that will receive the RunStart document, that
        EventDescriptor, all Events that reference that EventDescriptor and
        finally the RunStop document for the run.
    handler_registry : dict, optional
        This is passed to the Filler or whatever class is given in the
        filler_class parametr below.

        Maps each 'spec' (a string identifying a given type or external
        resource) to a handler class.

        A 'handler class' may be any callable with the signature::

            handler_class(full_path, **resource_kwargs)

        It is expected to return an object, a 'handler instance', which is also
        callable and has the following signature::

            handler_instance(**datum_kwargs)

        As the names 'handler class' and 'handler instance' suggest, this is
        typically implemented using a class that implements ``__init__`` and
        ``__call__``, with the respective signatures. But in general it may be
        any callable-that-returns-a-callable.
    root_map: dict, optional
        This is passed to Filler or whatever class is given in the filler_class
        parameter below.

        str -> str mapping to account for temporarily moved/copied/remounted
        files.  Any resources which have a ``root`` in ``root_map`` will be
        loaded using the mapped ``root``.
    filler_class: type
        This is Filler by default. It can be a Filler subclass,
        ``functools.partial(Filler, ...)``, or any class that provides the same
        methods as ``DocumentRouter``.
    fill_or_fail: boolean, optional
        By default (False), if a document with a spec not in
        ``handler_registry`` is encountered, let it pass through unfilled. But
        if set to True, fill everything and raise
        ``UndefinedAssetSpecification`` if some unknown spec is encountered.
    """

    def __init__(
        self,
        factories,
        handler_registry: Optional[dict] = None,
        *,
        root_map: Optional[dict] = None,
        filler_class: Type[Filler] = Filler,
        fill_or_fail: bool = False,
    ) -> None:
        self.factories = factories
        self.handler_registry = handler_registry or {}
        self.filler_class = filler_class
        self.fill_or_fail = fill_or_fail
        self.root_map = root_map

        # Map RunStart UID to "subfactory" functions that want all
        # EventDescriptors from that run.
        self._subfactories: defaultdict = defaultdict(list)

        # Callbacks that want all the documents from a given run, keyed on
        # RunStart UID.
        self._factory_cbs_by_start: defaultdict = defaultdict(list)

        # Callbacks that want all the documents from a given run, keyed on
        # each EventDescriptor UID in the run.
        self._factory_cbs_by_descriptor: defaultdict = defaultdict(list)

        # Callbacks that want documents related to a given EventDescriptor,
        # keyed on EventDescriptor UID.
        self._subfactory_cbs_by_descriptor: defaultdict = defaultdict(list)

        # Callbacks that want documents related to a given EventDescriptor,
        # keyed on the RunStart UID referenced by that EventDescriptor.
        self._subfactory_cbs_by_start: defaultdict = defaultdict(list)

        # Map RunStart UID to RunStart document. This is used to send
        # RunStart documents to subfactory callbacks.
        self._start_to_start_doc: dict = dict()

        # Map RunStart UID to the list EventDescriptor. This is used to
        # facilitate efficient cleanup of the caches above.
        self._start_to_descriptors: defaultdict = defaultdict(list)

        # Map EventDescriptor UID to RunStart UID. This is used for looking up
        # Fillers.
        self._descriptor_to_start: dict = {}

        # Map Resource UID to RunStart UID.
        self._resources: dict = {}
        self._stream_resources: dict = {}

        # Old-style Resources that do not have a RunStart UID
        self._unlabeled_resources: deque = deque(maxlen=10000)

        # Map Runstart UID to instances of self.filler_class.
        self._fillers: dict = {}

    def __repr__(self):
        return (
            "RunRouter([\n"
            + "\n".join(f"    {factory}" for factory in self.factories)
            + "])"
        )

    def start(self, start_doc: RunStart) -> None:
        uid = start_doc["uid"]
        # If we get the same uid twice, weird things will happen, so check for
        # that and give a nice error message.
        if uid in self._start_to_start_doc:
            if self._start_to_start_doc[uid] == start_doc:
                raise ValueError(
                    "RunRouter received the same 'start' document twice:\n"
                    "{start_doc!r}"
                )
            else:
                raise ValueError(
                    "RunRouter received two 'start' documents with different "
                    "contents but the same uid:\n"
                    "First: {self._start_to_start_doc[uid]!r}\n"
                    "Second: {start_doc!r}"
                )
        self._start_to_start_doc[uid] = start_doc
        filler = self.filler_class(
            self.handler_registry, root_map=self.root_map, inplace=False
        )
        self._fillers[uid] = filler
        # No need to pass the document to filler
        # because Fillers do nothing with 'start'.
        for factory in self.factories:
            callbacks, subfactories = factory("start", start_doc)
            for callback in callbacks:
                try:
                    callback("start", start_doc)
                except Exception as err:
                    warnings.warn(
                        DOCS_PASSED_IN_1_14_0_WARNING.format(
                            callback=callback, name="start", err=err
                        )
                    )
                    raise err
            self._factory_cbs_by_start[uid].extend(callbacks)
            self._subfactories[uid].extend(subfactories)

    def descriptor(self, descriptor_doc: EventDescriptor) -> None:
        descriptor_uid = descriptor_doc["uid"]
        start_uid = descriptor_doc["run_start"]

        # Keep track of the RunStart UID -> [EventDescriptor UIDs] mapping for
        # purposes of cleanup in stop().
        self._start_to_descriptors[start_uid].append(descriptor_uid)
        # Keep track of the EventDescriptor UID -> RunStartUID for filling
        # purposes.
        self._descriptor_to_start[descriptor_uid] = start_uid

        self._fillers[start_uid].descriptor(descriptor_doc)
        # Apply all factory cbs for this run to this descriptor, and run them.
        factory_cbs = self._factory_cbs_by_start[start_uid]
        self._factory_cbs_by_descriptor[descriptor_uid].extend(factory_cbs)
        for callback in factory_cbs:
            callback("descriptor", descriptor_doc)
        # Let all the subfactories add any relevant callbacks.
        for subfactory in self._subfactories[start_uid]:
            callbacks = subfactory("descriptor", descriptor_doc)
            self._subfactory_cbs_by_start[start_uid].extend(callbacks)
            self._subfactory_cbs_by_descriptor[descriptor_uid].extend(callbacks)
            for callback in callbacks:
                try:
                    start_doc = self._start_to_start_doc[start_uid]
                    callback("start", start_doc)
                except Exception as err:
                    warnings.warn(
                        DOCS_PASSED_IN_1_14_0_WARNING.format(
                            callback=callback, name="start", err=err
                        )
                    )
                    raise err
                try:
                    callback("descriptor", descriptor_doc)
                except Exception as err:
                    warnings.warn(
                        DOCS_PASSED_IN_1_14_0_WARNING.format(
                            callback=callback, name="descriptor", err=err
                        )
                    )
                    raise err

    def event_page(self, doc: EventPage):
        descriptor_uid = doc["descriptor"]
        start_uid = self._descriptor_to_start[descriptor_uid]
        try:
            doc = self._fillers[start_uid].event_page(doc)
        except UndefinedAssetSpecification:
            if self.fill_or_fail:
                raise
        for callback in self._factory_cbs_by_descriptor[descriptor_uid]:
            callback("event_page", doc)
        for callback in self._subfactory_cbs_by_descriptor[descriptor_uid]:
            callback("event_page", doc)

    def datum_page(self, doc: DatumPage) -> None:
        resource_uid = doc["resource"]
        try:
            start_uid = self._resources[resource_uid]
        except KeyError:
            if resource_uid not in self._unlabeled_resources:
                raise UnresolvableForeignKeyError(
                    resource_uid,
                    f"DatumPage refers to unknown Resource uid {resource_uid}",
                )
            # Old Resources do not have a reference to a RunStart document,
            # so in turn we cannot immediately tell which run these datum
            # documents belong to.
            # Fan them out to every run currently flowing through RunRouter. If
            # they are not applicable they will do no harm, and this is
            # expected to be an increasingly rare case.
            for callbacks in self._factory_cbs_by_start.values():
                for callback in callbacks:
                    callback("datum_page", doc)
            for callbacks in self._subfactory_cbs_by_start.values():
                for callback in callbacks:
                    callback("datum_page", doc)
            for filler in self._fillers.values():
                filler.datum_page(doc)
        else:
            self._fillers[start_uid].datum_page(doc)
            for callback in self._factory_cbs_by_start[start_uid]:
                callback("datum_page", doc)
            for callback in self._subfactory_cbs_by_start[start_uid]:
                callback("datum_page", doc)

    def stream_datum(self, doc: StreamDatum) -> None:
        resource_uid = doc["stream_resource"]
        start_uid = self._stream_resources[resource_uid]
        self._fillers[start_uid].stream_datum(doc)
        for callback in self._factory_cbs_by_start[start_uid]:
            callback("stream_datum", doc)
        for callback in self._subfactory_cbs_by_start[start_uid]:
            callback("stream_datum", doc)

    def resource(self, doc: Resource) -> None:
        try:
            start_uid = doc["run_start"]
        except KeyError:
            # Old Resources do not have a reference to a RunStart document.
            # Fan them out to every run currently flowing through RunRouter. If
            # they are not applicable they will do no harm, and this is
            # expected to be an increasingly rare case.
            self._unlabeled_resources.append(doc["uid"])
            for callbacks in self._factory_cbs_by_start.values():
                for callback in callbacks:
                    callback("resource", doc)
            for callbacks in self._subfactory_cbs_by_start.values():
                for callback in callbacks:
                    callback("resource", doc)
            for filler in self._fillers.values():
                filler.resource(doc)
        else:
            self._fillers[start_uid].resource(doc)
            self._resources[doc["uid"]] = doc["run_start"]
            for callback in self._factory_cbs_by_start[start_uid]:
                callback("resource", doc)
            for callback in self._subfactory_cbs_by_start[start_uid]:
                callback("resource", doc)

    def stream_resource(self, doc: StreamResource) -> None:
        start_uid = doc["run_start"]  # No need for Try
        self._fillers[start_uid].stream_resource(doc)
        self._stream_resources[doc["uid"]] = doc["run_start"]
        for callback in self._factory_cbs_by_start[start_uid]:
            callback("stream_resource", doc)
        for callback in self._subfactory_cbs_by_start[start_uid]:
            callback("stream_resource", doc)

    def stop(self, doc: RunStop) -> None:
        start_uid = doc["run_start"]
        for callback in self._factory_cbs_by_start[start_uid]:
            callback("stop", doc)
        for callback in self._subfactory_cbs_by_start[start_uid]:
            callback("stop", doc)
        # Clean up references.
        self._fillers.pop(start_uid, None)
        self._subfactories.pop(start_uid, None)
        self._factory_cbs_by_start.pop(start_uid, None)
        self._subfactory_cbs_by_start.pop(start_uid, None)
        for descriptor_uid in self._start_to_descriptors.pop(start_uid, ()):
            self._descriptor_to_start.pop(descriptor_uid, None)
            self._factory_cbs_by_descriptor.pop(descriptor_uid, None)
            self._subfactory_cbs_by_descriptor.pop(descriptor_uid, None)
        self._resources.pop(start_uid, None)
        self._start_to_start_doc.pop(start_uid, None)


# Here we define subclasses of all of the built-in Python exception types (as
# needed, not a comprehensive list) so that all errors raised *directly* by
# event_model also inhereit from EventModelError as well as the appropriate
# built-in type. This means, for example, that `EventModelValueError` can be
# caught by `except ValueError:` or by `except EventModelError:`. This can be
# useful for higher-level libraries and for debugging.


class EventModelKeyError(EventModelError, KeyError):
    ...


class EventModelValueError(EventModelError, ValueError):
    ...


class EventModelRuntimeError(EventModelError, RuntimeError):
    ...


class EventModelTypeError(EventModelError, TypeError):
    ...


class EventModelValidationError(EventModelError):
    ...


class UnfilledData(EventModelError):
    """raised when unfilled data is found"""

    ...


class UndefinedAssetSpecification(EventModelKeyError):
    """raised when a resource spec is missing from the handler registry"""

    ...


class DataNotAccessible(EventModelError, IOError):
    """raised when attempts to load data referenced by Datum document fail"""

    ...


class UnresolvableForeignKeyError(EventModelValueError):
    """when we see a foreign before we see the thing to which it refers"""

    def __init__(self, key: Any, message: str) -> None:
        self.key = key
        self.message = message


class DuplicateHandler(EventModelRuntimeError):
    """raised when a handler is already registered for a given spec"""

    ...


class InvalidData(EventModelError):
    """raised when the data is invalid"""

    ...


class MismatchedDataKeys(InvalidData):
    """
    Raised when any data keys structures are out of sync. This includes,
    event['data'].keys(), descriptor['data_keys'].keys(),
    event['timestamp'].keys(), event['filled'].keys()
    """

    ...


SCHEMA_PATH = "schemas"
SCHEMA_NAMES = {
    DocumentNames.start: "schemas/run_start.json",
    DocumentNames.stop: "schemas/run_stop.json",
    DocumentNames.event: "schemas/event.json",
    DocumentNames.event_page: "schemas/event_page.json",
    DocumentNames.descriptor: "schemas/event_descriptor.json",
    DocumentNames.datum: "schemas/datum.json",
    DocumentNames.datum_page: "schemas/datum_page.json",
    DocumentNames.resource: "schemas/resource.json",
    DocumentNames.stream_datum: "schemas/stream_datum.json",
    DocumentNames.stream_resource: "schemas/stream_resource.json",
    # DEPRECATED:
    DocumentNames.bulk_events: "schemas/bulk_events.json",
    DocumentNames.bulk_datum: "schemas/bulk_datum.json",
}
schemas = {}
for name, filename in SCHEMA_NAMES.items():
    with open(rs_fn("event_model", filename)) as fin:
        schemas[name] = json.load(fin)

# We pin jsonschema >=3.0.0 in requirements.txt but due to pip's dependency
# resolution it is easy to end up with an environment where that pin is not
# respected. Thus, we maintain best-effort support for 2.x.

if version.parse(metadata("jsonschema")["version"]) >= version.parse("3.0.0"):

    def _is_array(checker, instance):
        return (
            jsonschema.validators.Draft7Validator.TYPE_CHECKER.is_type(
                instance, "array"
            )
            or isinstance(instance, tuple)
            or hasattr(instance, "__array__")
        )

    _array_type_checker = jsonschema.validators.Draft7Validator.TYPE_CHECKER.redefine(
        "array", _is_array
    )

    _Validator = jsonschema.validators.extend(
        jsonschema.validators.Draft7Validator, type_checker=_array_type_checker
    )

    schema_validators = {
        name: _Validator(schema=schema) for name, schema in schemas.items()
    }
else:
    # Make objects that mock the one method on the jsonschema 3.x
    # Draft7Validator API that we need.
    schema_validators = {
        name: types.SimpleNamespace(
            validate=partial(
                jsonschema.validate, schema=schema, types={"array": (list, tuple)}
            )
        )
        for name, schema in schemas.items()
    }


__version__ = get_versions()["version"]
del get_versions


@dataclass
class ComposeRunBundle:
    """Extensible compose run bundle. This maintains backward compatibility
    by unpacking into a basic run bundle
    (start, compose_descriptor, compose_resource, stop).
    Further extensions are optional and require keyword referencing
    (i.e. compose_stream_resource).
    """

    start_doc: RunStart
    compose_descriptor: Callable
    compose_resource: Callable
    compose_stop: Callable
    compose_stream_resource: Optional[Callable] = None

    # iter for backwards compatibility
    def __iter__(self) -> Iterator:
        return iter(
            (
                self.start_doc,
                self.compose_descriptor,
                self.compose_resource,
                self.compose_stop,
            )
        )


@dataclass
class ComposeResourceBundle:
    resource_doc: Resource
    compose_datum: Callable
    compose_datum_page: Callable

    # iter for backwards compatibility
    def __iter__(self) -> Iterator:
        return iter(
            (
                self.resource_doc,
                self.compose_datum,
                self.compose_datum_page,
            )
        )


@dataclass
class ComposeStreamResourceBundle:
    stream_resource_doc: StreamResource
    compose_stream_data: List[Callable]

    # iter for backwards compatibility
    def __iter__(self) -> Iterator:
        return iter(
            (
                self.stream_resource_doc,
                self.compose_stream_data,
            )
        )


@dataclass
class ComposeDatum:
    resource: Resource
    counter: Iterator
    validate: bool = True

    def __call__(
        self,
        datum_kwargs: Dict[str, Any],
    ) -> Datum:
        resource_uid = self.resource["uid"]
        doc = Datum(
            resource=resource_uid,
            datum_kwargs=datum_kwargs,
            datum_id="{}/{}".format(resource_uid, next(self.counter)),
        )
        if self.validate:
            schema_validators[DocumentNames.datum].validate(doc)
        return doc


def compose_datum(
    *,
    resource: Resource,
    counter: Iterator,
    datum_kwargs: Dict[str, Any],
    validate: bool = True,
) -> Datum:
    """
    Here for backwards compatibility, the Compose class is prefered.
    """
    return ComposeDatum(resource, counter, validate=validate)(datum_kwargs)


@dataclass
class ComposeDatumPage:
    resource: Resource
    counter: Iterator
    validate: bool = True

    def __call__(
        self,
        datum_kwargs: dict,
    ) -> DatumPage:
        resource_uid = self.resource["uid"]
        any_column, *_ = datum_kwargs.values()
        N = len(any_column)
        doc = DatumPage(
            resource=resource_uid,
            datum_kwargs=datum_kwargs,
            datum_id=[
                "{}/{}".format(resource_uid, next(self.counter)) for _ in range(N)
            ],
        )
        if self.validate:
            schema_validators[DocumentNames.datum_page].validate(doc)
        return doc


def compose_datum_page(
    *,
    resource: Resource,
    counter: Iterator,
    datum_kwargs: dict,
    validate: bool = True,
) -> DatumPage:
    """
    Here for backwards compatibility, the Compose class is prefered.
    """
    return ComposeDatumPage(resource, counter, validate=validate)(datum_kwargs)


PATH_SEMANTICS: Dict[str, Literal["posix", "windows"]] = {
    "posix": "posix",
    "nt": "windows",
}
default_path_semantics: Literal["posix", "windows"] = PATH_SEMANTICS[os.name]


@dataclass
class ComposeResource:
    start: Optional[RunStart]
    validate: bool = True

    def __call__(
        self,
        spec: str,
        root: str,
        resource_path: str,
        resource_kwargs: Dict[str, Any],
        path_semantics: Literal["posix", "windows"] = default_path_semantics,
        uid: Optional[str] = None,
    ) -> ComposeResourceBundle:
        if uid is None:
            uid = str(uuid.uuid4())

        doc = Resource(
            path_semantics=path_semantics,
            uid=uid,
            spec=spec,
            root=root,
            resource_kwargs=resource_kwargs,
            resource_path=resource_path,
        )
        if self.validate:
            schema_validators[DocumentNames.resource].validate(doc)

        if self.start:
            doc["run_start"] = self.start["uid"]

        counter = itertools.count()
        return ComposeResourceBundle(
            doc,
            ComposeDatum(resource=doc, counter=counter),
            ComposeDatumPage(resource=doc, counter=counter),
        )


def compose_resource(
    *,
    spec: str,
    root: str,
    resource_path: str,
<<<<<<< HEAD
    resource_kwargs: Dict[str, Any],
    path_semantics: Literal["posix", "windows"] = default_path_semantics,
=======
    resource_kwargs: Iterable,
    path_semantics: Optional[Literal["posix", "windows"]] = default_path_semantics,
>>>>>>> fb2251c3
    start: Optional[RunStart] = None,
    uid: Optional[str] = None,
    validate: bool = True,
) -> ComposeResourceBundle:
    """
    Here for backwards compatibility, the Compose class is prefered.
    """
    return ComposeResource(start, validate=validate)(
        spec,
        root,
        resource_path,
        resource_kwargs,
        path_semantics=path_semantics,
        uid=uid,
    )


@dataclass
class ComposeStreamDatum:
    stream_resource: StreamResource
    stream_name: str
    counter: Iterator
    validate: bool = True

    def __call__(
        self,
        datum_kwargs: Dict[str, Any],
        event_count: int = 1,
        event_offset: int = 0,
    ) -> StreamDatum:
        resource_uid = self.stream_resource["uid"]
        if self.stream_name not in self.stream_resource["stream_names"]:
            raise EventModelKeyError(
                "Attempt to create stream_datum with name not included"
                "in stream_resource"
            )
        block_idx = next(self.counter)
        doc = StreamDatum(
            stream_resource=resource_uid,
            datum_kwargs=datum_kwargs,
            uid=f"{resource_uid}/{self.stream_name}/{block_idx}",
            stream_name=self.stream_name,
            block_idx=block_idx,
            event_count=event_count,
            event_offset=event_offset,
        )
        if self.validate:
            schema_validators[DocumentNames.stream_datum].validate(doc)

        return doc


def compose_stream_datum(
    *,
    stream_resource: StreamResource,
    stream_name: str,
    counter: Iterator,
    datum_kwargs: Dict[str, Any],
    event_count: int = 1,
    event_offset: int = 0,
    validate: bool = True,
) -> StreamDatum:
    """
    Here for backwards compatibility, the Compose class is prefered.
    """
    return ComposeStreamDatum(stream_resource, stream_name, counter, validate=validate)(
        datum_kwargs, event_count=event_count, event_offset=event_offset
    )


@dataclass
class ComposeStreamResource:
    validate: bool = True
    start: Optional[RunStart] = None

    def __call__(
        self,
        spec: str,
        root: str,
        resource_path: str,
        resource_kwargs: Dict[str, Any],
        stream_names: Union[List, str],
        counters: List = [],
        path_semantics: Literal["posix", "windows"] = default_path_semantics,
        uid: Optional[str] = None,
    ) -> ComposeStreamResourceBundle:
        if uid is None:
            uid = str(uuid.uuid4())
        if isinstance(stream_names, str):
            stream_names = [
                stream_names,
            ]
        if len(counters) == 0:
            counters = [itertools.count() for _ in stream_names]
        elif len(counters) > len(stream_names):
            raise ValueError(
                "Insufficient number of counters "
                f"{len(counters)} for stream names: {stream_names}"
            )

        doc = StreamResource(
            uid=uid,
            spec=spec,
            root=root,
            resource_path=resource_path,
            resource_kwargs=resource_kwargs,
            stream_names=stream_names,
            path_semantics=path_semantics,
        )
        if self.start:
            doc["run_start"] = self.start["uid"]

        if self.validate:
            schema_validators[DocumentNames.stream_resource].validate(doc)

        return ComposeStreamResourceBundle(
            doc,
            [
                ComposeStreamDatum(
                    stream_resource=doc,
                    stream_name=stream_name,
                    counter=counter,
                )
                for stream_name, counter in zip(stream_names, counters)
            ],
        )


def compose_stream_resource(
    *,
    spec: str,
    root: str,
    resource_path: str,
    resource_kwargs: Dict[str, Any],
    stream_names: Union[List, str],
    counters: List = [],
    path_semantics: Literal["posix", "windows"] = default_path_semantics,
    start: Optional[RunStart] = None,
    uid: Optional[str] = None,
    validate: bool = True,
) -> ComposeStreamResourceBundle:
    """
    Here for backwards compatibility, the Compose class is prefered.
    """
    return ComposeStreamResource(start=start, validate=validate)(
        spec,
        root,
        resource_path,
        resource_kwargs,
        stream_names,
        counters=counters,
        path_semantics=path_semantics,
        uid=uid,
    )


@dataclass
class ComposeStop:
    start: RunStart
    event_counters: dict
    poison_pill: List
    validate: bool = True

    def __call__(
        self,
        exit_status: Literal["success", "abort", "fail"] = "success",
        reason: str = "",
        uid: Optional[str] = None,
        time: Optional[float] = None,
    ) -> RunStop:
        if self.poison_pill:
            raise EventModelError(
                "Already composed a RunStop document for run "
                "{!r}.".format(self.start["uid"])
            )
        self.poison_pill.append(object())
        if uid is None:
            uid = str(uuid.uuid4())
        if time is None:
            time = ttime.time()
        doc = RunStop(
            uid=uid,
            time=time,
            run_start=self.start["uid"],
            exit_status=exit_status,
            reason=reason,
            num_events={k: v - 1 for k, v in self.event_counters.items()},
        )
        if self.validate:
            schema_validators[DocumentNames.stop].validate(doc)
        return doc


def compose_stop(
    *,
    start: RunStart,
<<<<<<< HEAD
    event_counters: dict,
=======
    event_counters: Dict[str, int],
>>>>>>> fb2251c3
    poison_pill: List,
    exit_status: Literal["success", "abort", "fail"] = "success",
    reason: str = "",
    uid: Optional[str] = None,
    time: Optional[float] = None,
    validate: bool = True,
) -> RunStop:
    """
    Here for backwards compatibility, the Compose class is prefered.
    """
    return ComposeStop(
        start=start,
        event_counters=event_counters,
        poison_pill=poison_pill,
        validate=validate,
    )(exit_status=exit_status, reason=reason, uid=uid, time=time)


@dataclass
class ComposeEventPage:
    descriptor: EventDescriptor
    event_counters: dict
    validate: bool = True

    def __call__(
        self,
        data: dict,
        timestamps: dict,
        seq_num: List,
        filled: Optional[Dict[str, List[Union[bool, str]]]] = None,
        uid: Optional[List] = None,
        time: Optional[List] = None,
    ) -> EventPage:
        N = len(seq_num)
        if uid is None:
            uid = [str(uuid.uuid4()) for _ in range(N)]
        if time is None:
            time = [ttime.time()] * N
        if filled is None:
            filled = {}
        doc = EventPage(
            uid=uid,
            time=time,
            data=data,
            timestamps=timestamps,
            seq_num=seq_num,
            filled=filled,
            descriptor=self.descriptor["uid"],
        )
        if self.validate:
            schema_validators[DocumentNames.event_page].validate(doc)
            if not (
                self.descriptor["data_keys"].keys() == data.keys() == timestamps.keys()
            ):
                raise EventModelValidationError(
                    "These sets of keys must match:\n"
                    "event['data'].keys(): {}\n"
                    "event['timestamps'].keys(): {}\n"
                    "descriptor['data_keys'].keys(): {}\n".format(
                        data.keys(),
                        timestamps.keys(),
                        self.descriptor["data_keys"].keys(),
                    )
                )
            if set(filled) - set(data):
                raise EventModelValidationError(
                    "Keys in event['filled'] {} must be a subset of those in "
                    "event['data'] {}".format(filled.keys(), data.keys())
                )
        self.event_counters[self.descriptor["name"]] += len(data)
        return doc


def compose_event_page(
    *,
    descriptor: EventDescriptor,
<<<<<<< HEAD
    event_counters: dict,
    data: dict,
    timestamps: dict,
    seq_num: List,
=======
    event_counters: Dict[str, int],
    data: Dict[str, List],
    timestamps: Dict[str, List],
    seq_num: List[int],
>>>>>>> fb2251c3
    filled: Optional[Dict[str, List[Union[bool, str]]]] = None,
    uid: Optional[List] = None,
    time: Optional[List] = None,
    validate: bool = True,
) -> EventPage:
    """
    Here for backwards compatibility, the Compose class is prefered.
    """
    return ComposeEventPage(descriptor, event_counters, validate=validate)(
        data, timestamps, seq_num, filled, uid=uid, time=time
    )


@dataclass
class ComposeEvent:
    descriptor: EventDescriptor
    event_counters: Dict[str, int]
    validate: bool = True

    def __call__(
        self,
        data: dict,
        timestamps: dict,
        seq_num: Optional[int] = None,
        filled: Optional[Dict[str, Union[bool, str]]] = None,
        uid: Optional[str] = None,
        time: Optional[float] = None,
    ) -> Event:
        if seq_num is None:
            seq_num = self.event_counters[self.descriptor["name"]]
        if uid is None:
            uid = str(uuid.uuid4())
        if time is None:
            time = ttime.time()
        if filled is None:
            filled = {}
        doc = Event(
            uid=uid,
            time=time,
            data=data,
            timestamps=timestamps,
            seq_num=seq_num,
            filled=filled,
            descriptor=self.descriptor["uid"],
        )
        if self.validate:
            schema_validators[DocumentNames.event].validate(doc)
            if not (
                self.descriptor["data_keys"].keys() == data.keys() == timestamps.keys()
            ):
                raise EventModelValidationError(
                    "These sets of keys must match:\n"
                    "event['data'].keys(): {}\n"
                    "event['timestamps'].keys(): {}\n"
                    "descriptor['data_keys'].keys(): {}\n".format(
                        data.keys(),
                        timestamps.keys(),
                        self.descriptor["data_keys"].keys(),
                    )
                )
            if set(filled) - set(data):
                raise EventModelValidationError(
                    "Keys in event['filled'] {} must be a subset of those in "
                    "event['data'] {}".format(filled.keys(), data.keys())
                )
        self.event_counters[self.descriptor["name"]] += 1
        return doc


def compose_event(
    *,
    descriptor: EventDescriptor,
<<<<<<< HEAD
    event_counters: dict,
    data: Dict[str, Any],
    timestamps: Dict[str, Any],
    seq_num: int,
    filled: Optional[dict] = None,
=======
    event_counters: Dict[str, int],
    data: Dict[str, List],
    timestamps: Dict[str, List],
    seq_num: Optional[int] = None,
    filled: Optional[Dict[str, Union[bool, str]]] = None,
>>>>>>> fb2251c3
    uid: Optional[str] = None,
    time: Optional[float] = None,
    validate: bool = True,
) -> Event:
    """
    Here for backwards compatibility, the Compose class is prefered.
    """
    return ComposeEvent(descriptor, event_counters, validate=validate)(
        data, timestamps, seq_num=seq_num, filled=filled, uid=uid, time=time
    )


@dataclass
class ComposeDescriptorBundle:
    descriptor_doc: EventDescriptor
    compose_event: ComposeEvent
    compose_event_page: ComposeEventPage

    def __iter__(self) -> Iterator:
        return iter(
            (
                self.descriptor_doc,
                self.compose_event,
                self.compose_event_page,
            )
        )


@dataclass
class ComposeDescriptor:
    start: RunStart
    streams: dict
    event_counters: dict
    validate: bool = True

    def __call__(
        self,
        name,
        data_keys,
        hints=None,
        configuration=None,
        object_keys=None,
        time=None,
        uid=None,
    ) -> ComposeDescriptorBundle:
        if time is None:
            time = ttime.time()
        if uid is None:
            uid = str(uuid.uuid4())
        if hints is None:
            hints = {}
        if configuration is None:
            configuration = {}
        if object_keys is None:
            object_keys = {}

        doc = EventDescriptor(
            configuration=configuration,
            data_keys=data_keys,
            name=name,
            object_keys=object_keys,
            run_start=self.start["uid"],
            time=time,
            uid=uid,
            hints=hints,
        )
        if self.validate:
            if name in self.streams and self.streams[name] != set(data_keys):
                raise EventModelValidationError(
                    "A descriptor with the name {} has already been composed with "
                    "data_keys {}. The requested data_keys were {}. All "
                    "descriptors in a given stream must have the same "
                    "data_keys.".format(name, self.streams[name], set(data_keys))
                )
            schema_validators[DocumentNames.descriptor].validate(doc)

        if name not in self.streams:
            self.streams[name] = set(data_keys)
            self.event_counters[name] = 1

        return ComposeDescriptorBundle(
            descriptor_doc=doc,
            compose_event=ComposeEvent(
                descriptor=doc, event_counters=self.event_counters
            ),
            compose_event_page=ComposeEventPage(
                descriptor=doc, event_counters=self.event_counters
            ),
        )


def compose_descriptor(
    *,
    start: RunStart,
<<<<<<< HEAD
    streams: dict,
    event_counters: dict,
=======
    streams: Dict[str, Iterable],
    event_counters: Dict[str, int],
>>>>>>> fb2251c3
    name: str,
    data_keys: Dict[str, DataKey],
    uid: Optional[str] = None,
    time: Optional[float] = None,
    object_keys: Optional[Dict[str, Any]] = None,
    configuration: Optional[Dict[str, Configuration]] = None,
    hints: Optional[Any] = None,
    validate: bool = True,
) -> ComposeDescriptorBundle:
    """
    Here for backwards compatibility, the Compose class is prefered.
    """
    return ComposeDescriptor(start, streams, event_counters, validate=validate)(
        name,
        data_keys,
        hints=hints,
        configuration=configuration,
        object_keys=object_keys,
        time=time,
        uid=uid,
    )


def compose_run(
    *,
    uid: Optional[str] = None,
    time: Optional[float] = None,
    metadata: Optional[Dict] = None,
    validate: bool = True,
    event_counters: Optional[Dict[str, int]] = None,
) -> ComposeRunBundle:
    """
    Compose a RunStart document and factory functions for related documents.

    Parameters
    ----------
    uid : string, optional
        Unique identifier for this run, conventionally a UUID4. If None is
        given, a UUID4 will be generated.
    time : float, optional
        UNIX epoch time of start of this run. If None is given, the current
        time will be used.
    metadata : dict, optional
        Additional metadata include the document
    validate : boolean, optional
        Validate this document conforms to the schema.
    event_counters : dict, optional
        A dict for counting events, when an event is composed by any of the
        descriptors composed by this run, the element in this dict with the key of the
        descriptor name will be increased by 1.

    Returns
    -------
    ComposeRunBundle
    """
    if uid is None:
        uid = str(uuid.uuid4())
    if time is None:
        time = ttime.time()
    if metadata is None:
        metadata = {}

    # Define some mutable state to be shared internally by the closures composed
    # below.
    streams: dict = {}
    if event_counters is None:
        event_counters = {}
    poison_pill: list = []
<<<<<<< HEAD

    doc = dict(
        **metadata,
        uid=uid,
        time=time,
    )
=======
>>>>>>> fb2251c3
    if validate:
        schema_validators[DocumentNames.start].validate(doc)

    return ComposeRunBundle(
        cast(RunStart, doc),
        ComposeDescriptor(
            start=cast(RunStart, doc), streams=streams, event_counters=event_counters
        ),
        ComposeResource(start=cast(RunStart, doc)),
        ComposeStop(
            start=cast(RunStart, doc),
            event_counters=event_counters,
            poison_pill=poison_pill,
        ),
        compose_stream_resource=ComposeStreamResource(start=cast(RunStart, doc)),
    )


def pack_event_page(*events: Event) -> EventPage:
    """
    Transform one or more Event documents into an EventPage document.

    Parameters
    ----------
    *event : dicts
        any number of Event documents

    Returns
    -------
    event_page : dict
    """
    if not events:
        raise ValueError(
            "The pack_event_page() function was called with empty *args. "
            "Cannot create an EventPage from an empty collection of Events "
            "because the 'descriptor' field in an EventPage cannot be NULL."
        )
    time_list = []
    uid_list = []
    seq_num_list = []
    data_list = []
    filled_list = []
    timestamps_list = []
    for event in events:
        time_list.append(event["time"])
        uid_list.append(event["uid"])
        seq_num_list.append(event["seq_num"])
        filled_list.append(event.get("filled", {}))
        data_list.append(event["data"])
        timestamps_list.append(event["timestamps"])
    event_page = EventPage(
        time=time_list,
        uid=uid_list,
        seq_num=seq_num_list,
        descriptor=event["descriptor"],
        filled=_transpose_list_of_dicts(filled_list),
        data=_transpose_list_of_dicts(data_list),
        timestamps=_transpose_list_of_dicts(timestamps_list),
    )
    return event_page


def unpack_event_page(event_page: EventPage) -> Generator:
    """
    Transform an EventPage document into individual Event documents.

    Parameters
    ----------
    event_page : EventPage

    Yields
    ------
    event : Event
    """
    descriptor = event_page["descriptor"]
    data_list = _transpose_dict_of_lists(event_page["data"])
    timestamps_list = _transpose_dict_of_lists(event_page["timestamps"])
    filled_list = _transpose_dict_of_lists(event_page.get("filled", {}))
    for uid, time, seq_num, data, timestamps, filled in itertools.zip_longest(
        event_page["uid"],
        event_page["time"],
        event_page["seq_num"],
        data_list,
        timestamps_list,
        filled_list,
        fillvalue={},
    ):
        yield Event(
            descriptor=descriptor,
            uid=uid,
            time=time,
            seq_num=seq_num,
            data=data,
            timestamps=timestamps,
            filled=filled,
        )


def pack_datum_page(*datum: Datum) -> DatumPage:
    """
    Transform one or more Datum documents into a DatumPage document.

    Parameters
    ----------
    *datum : dicts
        any number of Datum documents

    Returns
    -------
    datum_page : dict
    """
    if not datum:
        raise ValueError(
            "The pack_datum_page() function was called with empty *args. "
            "Cannot create an DatumPage from an empty collection of Datum "
            "because the 'resource' field in a DatumPage cannot be NULL."
        )
    datum_id_list = []
    datum_kwarg_list = []
    for datum_ in datum:
        datum_id_list.append(datum_["datum_id"])
        datum_kwarg_list.append(datum_["datum_kwargs"])
    datum_page = DatumPage(
        resource=datum_["resource"],
        datum_id=datum_id_list,
        datum_kwargs=_transpose_list_of_dicts(datum_kwarg_list),
    )
    return datum_page


def unpack_datum_page(datum_page: DatumPage) -> Generator:
    """
    Transform a DatumPage document into individual Datum documents.

    Parameters
    ----------
    datum_page : DatumPage

    Yields
    ------
    datum : Datum
    """
    resource = datum_page["resource"]
    datum_kwarg_list = _transpose_dict_of_lists(datum_page["datum_kwargs"])
    datum_id: Any
    datum_kwargs: Any
    for datum_id, datum_kwargs in itertools.zip_longest(
        datum_page["datum_id"], datum_kwarg_list, fillvalue={}
    ):
        yield Datum(datum_id=datum_id, datum_kwargs=datum_kwargs, resource=resource)


def rechunk_event_pages(event_pages: Iterable, chunk_size: int) -> Generator:
    """
    Resizes the event_pages in a iterable of event_pages.

    Parameters
    ----------
    event_pages: Iterabile
        An iterable of event_pages
    chunk_size: integer
        Size of pages to yield

    Yields
    ------
    event_page : dict
    """
    remainder = chunk_size
    chunk_list = []

    def page_chunks(page: dict, chunk_size: int, remainder: int) -> Generator:
        """
        Yields chunks of a event_page.
        The first chunk will be of size remainder, the following chunks will be
        of size chunk_size. The last chunk will be what ever is left over.
        """
        array_keys = ["seq_num", "time", "uid"]
        page_size = len(page["uid"])  # Number of events in the page.

        # Make a list of the chunk indexes.
        chunks = [(0, remainder)]
        chunks.extend(
            [(i, i + chunk_size) for i in range(remainder, page_size, chunk_size)]
        )

        for start, stop in chunks:
            yield {
                "descriptor": page["descriptor"],
                **{key: page[key][start:stop] for key in array_keys},
                "data": {
                    key: page["data"][key][start:stop] for key in page["data"].keys()
                },
                "timestamps": {
                    key: page["timestamps"][key][start:stop]
                    for key in page["timestamps"].keys()
                },
                "filled": {
                    key: page["filled"][key][start:stop] for key in page["data"].keys()
                },
            }

    for page in event_pages:
        new_chunks = page_chunks(page, chunk_size, remainder)
        for chunk in new_chunks:
            remainder -= len(chunk["uid"])  # Subtract the size of the chunk.
            chunk_list.append(chunk)
            if remainder == 0:
                yield merge_event_pages(chunk_list)
                remainder = chunk_size
                chunk_list = []
    if chunk_list:
        yield merge_event_pages(chunk_list)


def merge_event_pages(event_pages: Iterable[EventPage]) -> EventPage:
    """
    Combines a iterable of event_pages to a single event_page.

    Parameters
    ----------
    event_pages: Iterabile
        An iterable of event_pages

    Returns
    ------
    event_page : dict
    """
    pages = list(event_pages)
    if len(pages) == 1:
        return pages[0]

    doc = dict(
        descriptor=pages[0]["descriptor"],
        seq_num=list(
            itertools.chain.from_iterable([page["seq_num"] for page in pages])
        ),
        time=list(itertools.chain.from_iterable([page["time"] for page in pages])),
        uid=list(itertools.chain.from_iterable([page["uid"] for page in pages])),
        data={
            key: list(
                itertools.chain.from_iterable([page["data"][key] for page in pages])
            )
            for key in pages[0]["data"].keys()
        },
        timestamps={
            key: list(
                itertools.chain.from_iterable(
                    [page["timestamps"][key] for page in pages]
                )
            )
            for key in pages[0]["data"].keys()
        },
        filled={
            key: list(
                itertools.chain.from_iterable([page["filled"][key] for page in pages])
            )
            for key in pages[0]["data"].keys()
        },
    )
    return cast(EventPage, doc)


def rechunk_datum_pages(datum_pages: Iterable, chunk_size: int) -> Generator:
    """
    Resizes the datum_pages in a iterable of event_pages.

    Parameters
    ----------
    datum_pages: Iterabile
        An iterable of datum_pages
    chunk_size: integer
        Size of pages to yield

    Yields
    ------
    datum_page : dict
    """
    remainder = chunk_size
    chunk_list = []

    def page_chunks(page: dict, chunk_size: int, remainder: int) -> Generator:
        """
        Yields chunks of a datum_page.
        The first chunk will be of size remainder, the following chunks will be
        of size chunk_size. The last chunk will be what ever is left over.
        """

        array_keys = ["datum_id"]
        page_size = len(page["datum_id"])  # Number of datum in the page.

        # Make a list of the chunk indexes.
        chunks = [(0, remainder)]
        chunks.extend(
            [(i, i + chunk_size) for i in range(remainder, page_size, chunk_size)]
        )

        for start, stop in chunks:
            yield {
                "resource": page["resource"],
                **{key: page[key][start:stop] for key in array_keys},
                "datum_kwargs": {
                    key: page["datum_kwargs"][key][start:stop]
                    for key in page["datum_kwargs"].keys()
                },
            }

    for page in datum_pages:
        new_chunks = page_chunks(page, chunk_size, remainder)
        for chunk in new_chunks:
            remainder -= len(chunk["datum_id"])  # Subtract the size of the chunk.
            chunk_list.append(chunk)
            if remainder == 0:
                yield merge_datum_pages(chunk_list)
                remainder = chunk_size
                chunk_list = []
    if chunk_list:
        yield merge_datum_pages(chunk_list)


def merge_datum_pages(datum_pages: Iterable) -> DatumPage:
    """
    Combines a iterable of datum_pages to a single datum_page.

    Parameters
    ----------
    datum_pages: Iterabile
        An iterable of datum_pages

    Returns
    ------
    datum_page : dict
    """
    pages = list(datum_pages)
    if len(pages) == 1:
        return pages[0]

    array_keys = ["datum_id"]

    doc = dict(
        resource=pages[0]["resource"],
        **{
            key: list(itertools.chain.from_iterable([page[key] for page in pages]))
            for key in array_keys
        },
        datum_kwargs={
            key: list(
                itertools.chain.from_iterable(
                    [page["datum_kwargs"][key] for page in pages]
                )
            )
            for key in pages[0]["datum_kwargs"].keys()
        },
    )
    return cast(DatumPage, doc)


def bulk_events_to_event_pages(bulk_events: dict) -> list:
    """
    Transform a BulkEvents document into a list of EventPage documents.

    Note: The BulkEvents layout has been deprecated in favor of EventPage.

    Parameters
    ----------
    bulk_events : dict

    Returns
    -------
    event_pages : list
    """
    # This is for a deprecated document type, so we are not being fussy
    # about efficiency/laziness here.
    event_pages: dict = {}  # descriptor uid mapped to page
    for events in bulk_events.values():
        for event in events:
            descriptor = event["descriptor"]
            try:
                page = event_pages[descriptor]
            except KeyError:
                page = {"time": [], "uid": [], "seq_num": [], "descriptor": descriptor}
                page["data"] = {k: [] for k in event["data"]}
                page["timestamps"] = {k: [] for k in event["timestamps"]}
                page["filled"] = {k: [] for k in event.get("filled", {})}
                event_pages[descriptor] = page
            page["uid"].append(event["uid"])
            page["time"].append(event["time"])
            page["seq_num"].append(event["seq_num"])
            page_data = page["data"]
            for k, v in event["data"].items():
                page_data[k].append(v)
            page_timestamps = page["timestamps"]
            for k, v in event["timestamps"].items():
                page_timestamps[k].append(v)
            page_filled = page["filled"]
            for k, v in event.get("filled", {}).items():
                page_filled[k].append(v)
    return list(event_pages.values())


def bulk_datum_to_datum_page(bulk_datum: dict) -> DatumPage:
    """
    Transform one BulkDatum into one DatumPage.

    Note: There is only one known usage of BulkDatum "in the wild", and the
    BulkDatum layout has been deprecated in favor of DatumPage.
    """
    datum_page = DatumPage(
        datum_id=bulk_datum["datum_ids"],
        resource=bulk_datum["resource"],
        datum_kwargs=_transpose_list_of_dicts(bulk_datum["datum_kwarg_list"]),
    )
    return datum_page


def _transpose_list_of_dicts(list_of_dicts: list) -> dict:
    "Transform list-of-dicts into dict-of-lists (i.e. DataFrame-like)."
    dict_of_lists = defaultdict(list)
    for row in list_of_dicts:
        for k, v in row.items():
            dict_of_lists[k].append(v)
    return dict(dict_of_lists)


def _transpose_dict_of_lists(dict_of_lists: dict) -> list:
    "Transform dict-of-lists (i.e. DataFrame-like) into list-of-dicts."
    list_of_dicts = []
    keys = list(dict_of_lists)
    for row in zip(*(dict_of_lists[k] for k in keys)):
        list_of_dicts.append(dict(zip(keys, row)))
    return list_of_dicts


def verify_filled(event_page: dict) -> None:
    """Take an event_page document and verify that it is completely filled.

    Parameters
    ----------
    event_page : event_page document
        The event page document to check

    Raises
    ------
    UnfilledData
        Raised if any of the data in the event_page is unfilled, when raised it
        inlcudes a list of unfilled data objects in the exception message.
    """
    if not all(map(all, event_page["filled"].values())):
        # check that all event_page data is filled.
        unfilled_data = []
        for field, filled in event_page["filled"].items():
            if not all(filled):
                unfilled_data.append(field)
                raise UnfilledData(
                    f"Unfilled data found in fields "
                    f"{unfilled_data!r}. Use "
                    f"`event_model.Filler`."
                )


def sanitize_doc(doc: dict) -> dict:
    """Return a copy with any numpy objects converted to built-in Python types.

    This function takes in an event-model document and returns a copy with any
    numpy objects converted to built-in Python types. It is useful for
    sanitizing documents prior to sending to any consumer that does not
    recognize numpy types, such as a MongoDB database or a JSON encoder.

    Parameters
    ----------
    doc : dict
        The event-model document to be sanitized

    Returns
    -------
    sanitized_doc : event-model document
        The event-model document with numpy objects converted to built-in
        Python types.
    """
    return json.loads(json.dumps(doc, cls=NumpyEncoder))


class NumpyEncoder(json.JSONEncoder):
    """
    A json.JSONEncoder for encoding numpy objects using built-in Python types.

    Examples
    --------

    Encode a Python object that includes an arbitrarily-nested numpy object.

    >>> json.dumps({'a': {'b': numpy.array([1, 2, 3])}}, cls=NumpyEncoder)
    """

    # Credit: https://stackoverflow.com/a/47626762/1221924
    @no_type_check
    def default(self, obj: object) -> Any:
        try:
            import dask.array

            if isinstance(obj, dask.array.Array):
                obj = numpy.asarray(obj)
        except ImportError:
            pass
        if isinstance(obj, (numpy.generic, numpy.ndarray)):
            if numpy.isscalar(obj):
                return obj.item()
            return obj.tolist()
        return json.JSONEncoder.default(self, obj)<|MERGE_RESOLUTION|>--- conflicted
+++ resolved
@@ -1895,19 +1895,15 @@
 class ComposeDatum:
     resource: Resource
     counter: Iterator
-    validate: bool = True
-
-    def __call__(
-        self,
-        datum_kwargs: Dict[str, Any],
-    ) -> Datum:
+
+    def __call__(self, datum_kwargs: Dict[str, Any], validate: bool = True) -> Datum:
         resource_uid = self.resource["uid"]
         doc = Datum(
             resource=resource_uid,
             datum_kwargs=datum_kwargs,
             datum_id="{}/{}".format(resource_uid, next(self.counter)),
         )
-        if self.validate:
+        if validate:
             schema_validators[DocumentNames.datum].validate(doc)
         return doc
 
@@ -1922,19 +1918,15 @@
     """
     Here for backwards compatibility, the Compose class is prefered.
     """
-    return ComposeDatum(resource, counter, validate=validate)(datum_kwargs)
+    return ComposeDatum(resource, counter)(datum_kwargs, validate=validate)
 
 
 @dataclass
 class ComposeDatumPage:
     resource: Resource
     counter: Iterator
-    validate: bool = True
-
-    def __call__(
-        self,
-        datum_kwargs: dict,
-    ) -> DatumPage:
+
+    def __call__(self, datum_kwargs: dict, validate: bool = True) -> DatumPage:
         resource_uid = self.resource["uid"]
         any_column, *_ = datum_kwargs.values()
         N = len(any_column)
@@ -1945,7 +1937,7 @@
                 "{}/{}".format(resource_uid, next(self.counter)) for _ in range(N)
             ],
         )
-        if self.validate:
+        if validate:
             schema_validators[DocumentNames.datum_page].validate(doc)
         return doc
 
@@ -1960,7 +1952,7 @@
     """
     Here for backwards compatibility, the Compose class is prefered.
     """
-    return ComposeDatumPage(resource, counter, validate=validate)(datum_kwargs)
+    return ComposeDatumPage(resource, counter)(datum_kwargs, validate=validate)
 
 
 PATH_SEMANTICS: Dict[str, Literal["posix", "windows"]] = {
@@ -1973,7 +1965,6 @@
 @dataclass
 class ComposeResource:
     start: Optional[RunStart]
-    validate: bool = True
 
     def __call__(
         self,
@@ -1983,6 +1974,7 @@
         resource_kwargs: Dict[str, Any],
         path_semantics: Literal["posix", "windows"] = default_path_semantics,
         uid: Optional[str] = None,
+        validate: bool = True,
     ) -> ComposeResourceBundle:
         if uid is None:
             uid = str(uuid.uuid4())
@@ -1995,7 +1987,7 @@
             resource_kwargs=resource_kwargs,
             resource_path=resource_path,
         )
-        if self.validate:
+        if validate:
             schema_validators[DocumentNames.resource].validate(doc)
 
         if self.start:
@@ -2014,13 +2006,8 @@
     spec: str,
     root: str,
     resource_path: str,
-<<<<<<< HEAD
     resource_kwargs: Dict[str, Any],
     path_semantics: Literal["posix", "windows"] = default_path_semantics,
-=======
-    resource_kwargs: Iterable,
-    path_semantics: Optional[Literal["posix", "windows"]] = default_path_semantics,
->>>>>>> fb2251c3
     start: Optional[RunStart] = None,
     uid: Optional[str] = None,
     validate: bool = True,
@@ -2028,13 +2015,14 @@
     """
     Here for backwards compatibility, the Compose class is prefered.
     """
-    return ComposeResource(start, validate=validate)(
+    return ComposeResource(start)(
         spec,
         root,
         resource_path,
         resource_kwargs,
         path_semantics=path_semantics,
         uid=uid,
+        validate=validate,
     )
 
 
@@ -2043,13 +2031,13 @@
     stream_resource: StreamResource
     stream_name: str
     counter: Iterator
-    validate: bool = True
 
     def __call__(
         self,
         datum_kwargs: Dict[str, Any],
         event_count: int = 1,
         event_offset: int = 0,
+        validate: bool = True,
     ) -> StreamDatum:
         resource_uid = self.stream_resource["uid"]
         if self.stream_name not in self.stream_resource["stream_names"]:
@@ -2067,7 +2055,7 @@
             event_count=event_count,
             event_offset=event_offset,
         )
-        if self.validate:
+        if validate:
             schema_validators[DocumentNames.stream_datum].validate(doc)
 
         return doc
@@ -2086,14 +2074,16 @@
     """
     Here for backwards compatibility, the Compose class is prefered.
     """
-    return ComposeStreamDatum(stream_resource, stream_name, counter, validate=validate)(
-        datum_kwargs, event_count=event_count, event_offset=event_offset
+    return ComposeStreamDatum(stream_resource, stream_name, counter)(
+        datum_kwargs,
+        event_count=event_count,
+        event_offset=event_offset,
+        validate=validate,
     )
 
 
 @dataclass
 class ComposeStreamResource:
-    validate: bool = True
     start: Optional[RunStart] = None
 
     def __call__(
@@ -2106,6 +2096,7 @@
         counters: List = [],
         path_semantics: Literal["posix", "windows"] = default_path_semantics,
         uid: Optional[str] = None,
+        validate: bool = True,
     ) -> ComposeStreamResourceBundle:
         if uid is None:
             uid = str(uuid.uuid4())
@@ -2133,7 +2124,7 @@
         if self.start:
             doc["run_start"] = self.start["uid"]
 
-        if self.validate:
+        if validate:
             schema_validators[DocumentNames.stream_resource].validate(doc)
 
         return ComposeStreamResourceBundle(
@@ -2165,7 +2156,7 @@
     """
     Here for backwards compatibility, the Compose class is prefered.
     """
-    return ComposeStreamResource(start=start, validate=validate)(
+    return ComposeStreamResource(start=start)(
         spec,
         root,
         resource_path,
@@ -2174,6 +2165,7 @@
         counters=counters,
         path_semantics=path_semantics,
         uid=uid,
+        validate=validate
     )
 
 
@@ -2182,7 +2174,6 @@
     start: RunStart
     event_counters: dict
     poison_pill: List
-    validate: bool = True
 
     def __call__(
         self,
@@ -2190,6 +2181,7 @@
         reason: str = "",
         uid: Optional[str] = None,
         time: Optional[float] = None,
+        validate: bool = True,
     ) -> RunStop:
         if self.poison_pill:
             raise EventModelError(
@@ -2209,7 +2201,7 @@
             reason=reason,
             num_events={k: v - 1 for k, v in self.event_counters.items()},
         )
-        if self.validate:
+        if validate:
             schema_validators[DocumentNames.stop].validate(doc)
         return doc
 
@@ -2217,11 +2209,7 @@
 def compose_stop(
     *,
     start: RunStart,
-<<<<<<< HEAD
     event_counters: dict,
-=======
-    event_counters: Dict[str, int],
->>>>>>> fb2251c3
     poison_pill: List,
     exit_status: Literal["success", "abort", "fail"] = "success",
     reason: str = "",
@@ -2236,15 +2224,13 @@
         start=start,
         event_counters=event_counters,
         poison_pill=poison_pill,
-        validate=validate,
-    )(exit_status=exit_status, reason=reason, uid=uid, time=time)
+    )(exit_status=exit_status, reason=reason, uid=uid, time=time, validate=validate)
 
 
 @dataclass
 class ComposeEventPage:
     descriptor: EventDescriptor
     event_counters: dict
-    validate: bool = True
 
     def __call__(
         self,
@@ -2254,6 +2240,7 @@
         filled: Optional[Dict[str, List[Union[bool, str]]]] = None,
         uid: Optional[List] = None,
         time: Optional[List] = None,
+        validate: bool = True,
     ) -> EventPage:
         N = len(seq_num)
         if uid is None:
@@ -2271,7 +2258,7 @@
             filled=filled,
             descriptor=self.descriptor["uid"],
         )
-        if self.validate:
+        if validate:
             schema_validators[DocumentNames.event_page].validate(doc)
             if not (
                 self.descriptor["data_keys"].keys() == data.keys() == timestamps.keys()
@@ -2298,17 +2285,10 @@
 def compose_event_page(
     *,
     descriptor: EventDescriptor,
-<<<<<<< HEAD
     event_counters: dict,
     data: dict,
     timestamps: dict,
     seq_num: List,
-=======
-    event_counters: Dict[str, int],
-    data: Dict[str, List],
-    timestamps: Dict[str, List],
-    seq_num: List[int],
->>>>>>> fb2251c3
     filled: Optional[Dict[str, List[Union[bool, str]]]] = None,
     uid: Optional[List] = None,
     time: Optional[List] = None,
@@ -2317,8 +2297,8 @@
     """
     Here for backwards compatibility, the Compose class is prefered.
     """
-    return ComposeEventPage(descriptor, event_counters, validate=validate)(
-        data, timestamps, seq_num, filled, uid=uid, time=time
+    return ComposeEventPage(descriptor, event_counters)(
+        data, timestamps, seq_num, filled, uid=uid, time=time, validate=validate
     )
 
 
@@ -2326,7 +2306,6 @@
 class ComposeEvent:
     descriptor: EventDescriptor
     event_counters: Dict[str, int]
-    validate: bool = True
 
     def __call__(
         self,
@@ -2336,6 +2315,7 @@
         filled: Optional[Dict[str, Union[bool, str]]] = None,
         uid: Optional[str] = None,
         time: Optional[float] = None,
+        validate: bool = True,
     ) -> Event:
         if seq_num is None:
             seq_num = self.event_counters[self.descriptor["name"]]
@@ -2354,7 +2334,7 @@
             filled=filled,
             descriptor=self.descriptor["uid"],
         )
-        if self.validate:
+        if validate:
             schema_validators[DocumentNames.event].validate(doc)
             if not (
                 self.descriptor["data_keys"].keys() == data.keys() == timestamps.keys()
@@ -2381,19 +2361,11 @@
 def compose_event(
     *,
     descriptor: EventDescriptor,
-<<<<<<< HEAD
     event_counters: dict,
     data: Dict[str, Any],
     timestamps: Dict[str, Any],
     seq_num: int,
     filled: Optional[dict] = None,
-=======
-    event_counters: Dict[str, int],
-    data: Dict[str, List],
-    timestamps: Dict[str, List],
-    seq_num: Optional[int] = None,
-    filled: Optional[Dict[str, Union[bool, str]]] = None,
->>>>>>> fb2251c3
     uid: Optional[str] = None,
     time: Optional[float] = None,
     validate: bool = True,
@@ -2401,8 +2373,14 @@
     """
     Here for backwards compatibility, the Compose class is prefered.
     """
-    return ComposeEvent(descriptor, event_counters, validate=validate)(
-        data, timestamps, seq_num=seq_num, filled=filled, uid=uid, time=time
+    return ComposeEvent(descriptor, event_counters)(
+        data,
+        timestamps,
+        seq_num=seq_num,
+        filled=filled,
+        uid=uid,
+        time=time,
+        validate=validate,
     )
 
 
@@ -2427,7 +2405,6 @@
     start: RunStart
     streams: dict
     event_counters: dict
-    validate: bool = True
 
     def __call__(
         self,
@@ -2438,6 +2415,7 @@
         object_keys=None,
         time=None,
         uid=None,
+        validate: bool = True,
     ) -> ComposeDescriptorBundle:
         if time is None:
             time = ttime.time()
@@ -2460,7 +2438,7 @@
             uid=uid,
             hints=hints,
         )
-        if self.validate:
+        if validate:
             if name in self.streams and self.streams[name] != set(data_keys):
                 raise EventModelValidationError(
                     "A descriptor with the name {} has already been composed with "
@@ -2488,13 +2466,8 @@
 def compose_descriptor(
     *,
     start: RunStart,
-<<<<<<< HEAD
     streams: dict,
     event_counters: dict,
-=======
-    streams: Dict[str, Iterable],
-    event_counters: Dict[str, int],
->>>>>>> fb2251c3
     name: str,
     data_keys: Dict[str, DataKey],
     uid: Optional[str] = None,
@@ -2507,7 +2480,7 @@
     """
     Here for backwards compatibility, the Compose class is prefered.
     """
-    return ComposeDescriptor(start, streams, event_counters, validate=validate)(
+    return ComposeDescriptor(start, streams, event_counters)(
         name,
         data_keys,
         hints=hints,
@@ -2515,6 +2488,7 @@
         object_keys=object_keys,
         time=time,
         uid=uid,
+        validate=validate,
     )
 
 
@@ -2563,15 +2537,12 @@
     if event_counters is None:
         event_counters = {}
     poison_pill: list = []
-<<<<<<< HEAD
 
     doc = dict(
         **metadata,
         uid=uid,
         time=time,
     )
-=======
->>>>>>> fb2251c3
     if validate:
         schema_validators[DocumentNames.start].validate(doc)
 
