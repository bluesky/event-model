from collections import defaultdict, deque, namedtuple
import collections.abc
from dataclasses import dataclass
<<<<<<< HEAD
from typing import (
    Optional,
    Callable,
    Tuple,
    Type,
    Iterable,
    Any,
    Iterator,
    Generator,
    Union,
    List,
    no_type_check,
)

from distutils.version import LooseVersion
=======
from typing import Optional
>>>>>>> a89364fd
import copy
import json
from enum import Enum
from functools import partial
import itertools
import inspect
import os
from pkg_resources import resource_filename as rs_fn
import sys
import threading
import time as ttime
import types
import uuid
import warnings
import weakref
from packaging import version

import jsonschema
import numpy

from ._version import get_versions

<<<<<<< HEAD
from .document_typed_dicts.datum_page import DatumPage
from .document_typed_dicts.datum import Datum
from .document_typed_dicts.event_descriptor import EventDescriptor
from .document_typed_dicts.event_page import EventPage
from .document_typed_dicts.event import Event
from .document_typed_dicts.run_start import RunStart
from .document_typed_dicts.run_stop import RunStop
from .document_typed_dicts.stream_datum import StreamDatum
from .document_typed_dicts.stream_resource import StreamResource

if sys.version_info < (3, 8):
    from importlib_metadata import version
else:
    from importlib.metadata import version

__all__ = ["DocumentNames", "schemas", "schema_validators", "compose_run"]
=======
if sys.version_info < (3, 8):
    from importlib_metadata import metadata
else:
    from importlib.metadata import metadata

__all__ = ['DocumentNames', 'schemas', 'schema_validators', 'compose_run']
>>>>>>> a89364fd


class DocumentNames(Enum):
    stop: str = "stop"
    start: str = "start"
    descriptor: str = "descriptor"
    event: str = "event"
    datum: str = "datum"
    resource: str = "resource"
    event_page: str = "event_page"
    datum_page: str = "datum_page"
    stream_resource: str = "stream_resource"
    stream_datum: str = "stream_datum"
    bulk_datum: str = "bulk_datum"  # deprecated
    bulk_events: str = "bulk_events"  # deprecated


class DocumentRouter:
    """
    Route each document by type to a corresponding method.

    When an instance is called with a document type and a document like::

        router(name, doc)

    the document is passed to the method of the corresponding name, as in::

        getattr(router, name)(doc)

    The method is expected to return ``None`` or a valid document of the same
    type. It may be the original instance (passed through), a copy, or a
    different dict altogether.

    Finally, the call to ``router(name, doc)`` returns::

        (name, getattr(router, name)(doc))

    Parameters
    ----------
    emit: callable, optional
        Expected signature ``f(name, doc)``
    """

    def __init__(self, *, emit: Optional[Callable] = None) -> None:
        # Put in some extra effort to validate `emit` carefully, because if
        # this is used incorrectly the resultant errors can be confusing.

        self._emit_ref: Optional[Callable] = None

        if emit is not None:
            if not callable(emit):
                raise ValueError("emit must be a callable")
            sig = inspect.signature(emit)
            try:
                # Does this function accept two positional arguments?
                sig.bind(None, None)
            except TypeError:
                raise ValueError(
                    "emit must accept two positional arguments, name and doc"
                )
            # Stash a weak reference to `emit`.
            if inspect.ismethod(emit):
                self._emit_ref = weakref.WeakMethod(emit)
            else:
                self._emit_ref = weakref.ref(emit)

    def emit(self, name: str, doc: dict) -> None:
        """
        Emit to the callable provided an instantiation time, if any.
        """
        if self._emit_ref is not None:
            # Call the weakref.
            emit = self._emit_ref()
            if emit is not None:
                emit(name, doc)

    def __call__(
        self, name: str, doc: dict, validate: bool = False
    ) -> Tuple[str, dict]:
        """
        Process a document.

        Parameters
        ----------
        name : string
        doc : dict
        validate : boolean
            Apply jsonschema validation to the documents coming *out*. This is
            False by default.

        Returns
        -------
        name, output_doc : string, dict
            The same name as what was passed in, and a doc that may be the same
            instance as doc, a copy of doc, or a different dict altogether.
        """
        return self._dispatch(name, doc, validate)

    def _dispatch(self, name: str, doc: dict, validate: bool) -> Tuple[str, dict]:
        """
        Dispatch to the method corresponding to the `name`.

        Optionally validate that the result is still a valid document.
        """
        output_doc = getattr(self, name)(doc)

        # If 'event' is not defined by the subclass but 'event_page' is, or
        # vice versa, use that. And the same for 'datum_page' / 'datum.
        if output_doc is NotImplemented:
            if name == "event":
                event_page = pack_event_page(doc)
                # Subclass' implementation of event_page may return a valid
                # EventPage or None or NotImplemented.
                output_event_page = self.event_page(event_page)
                output_event_page = (
                    output_event_page if output_event_page is not None else event_page
                )
                if output_event_page is not NotImplemented:
                    (output_doc,) = unpack_event_page(output_event_page)
            elif name == "datum":
                datum_page = pack_datum_page(doc)
                # Subclass' implementation of datum_page may return a valid
                # DatumPage or None or NotImplemented.
                output_datum_page = self.datum_page(datum_page)
                output_datum_page = (
                    output_datum_page if output_datum_page is not None else datum_page
                )
                if output_datum_page is not NotImplemented:
                    (output_doc,) = unpack_datum_page(output_datum_page)
            elif name == "event_page":
                output_events = []
                for event in unpack_event_page(doc):
                    # Subclass' implementation of event may return a valid
                    # Event or None or NotImplemented.
                    output_event = self.event(event)
                    output_event = output_event if output_event is not None else event
                    if output_event is NotImplemented:
                        break
                    output_events.append(output_event)
                else:
                    output_doc = pack_event_page(*output_events)
            elif name == "datum_page":
                output_datums = []
                for datum in unpack_datum_page(doc):
                    # Subclass' implementation of datum may return a valid
                    # Datum or None or NotImplemented.
                    output_datum = self.datum(datum)
                    output_datum = output_datum if output_datum is not None else datum
                    if output_datum is NotImplemented:
                        break
                    output_datums.append(output_datum)
                else:
                    output_doc = pack_datum_page(*output_datums)
        # If we still don't find an implemented method by here, then pass the
        # original document through.
        if output_doc is NotImplemented:
            output_doc = doc
        if validate:
            schema_validators[getattr(DocumentNames, name)].validate(output_doc)
        return (name, output_doc if output_doc is not None else doc)

    # The methods below return NotImplemented, a built-in Python constant.
    # Note that it is not interchangeable with NotImplementedError. See docs at
    # https://docs.python.org/3/library/constants.html#NotImplemented
    # It is used here so that _dispatch, defined above, can detect whether a
    # subclass implements event, event_page, both, or neither. This is similar
    # to how Python uses NotImplemented in arithmetic operations, as described
    # in the documentation.

    def start(self, doc: dict):
        return NotImplemented

    def stop(self, doc: dict):
        return NotImplemented

    def descriptor(self, doc: dict):
        return NotImplemented

    def resource(self, doc: dict):
        return NotImplemented

    def event(self, doc: dict):
        return NotImplemented

    def datum(self, doc: dict):
        return NotImplemented

    def event_page(self, doc: dict):
        return NotImplemented

    def datum_page(self, doc: dict):
        return NotImplemented

    def stream_datum(self, doc: dict):
        return NotImplemented

    def stream_resource(self, doc: dict):
        return NotImplemented

    def bulk_events(self, doc: dict) -> None:
        # Do not modify this in a subclass. Use event_page.
        warnings.warn(
            "The document type 'bulk_events' has been deprecated in favor of "
            "'event_page', whose structure is a transpose of 'bulk_events'."
        )
        for page in bulk_events_to_event_pages(doc):
            self.event_page(page)

    def bulk_datum(self, doc: dict) -> None:
        # Do not modify this in a subclass. Use event_page.
        warnings.warn(
            "The document type 'bulk_datum' has been deprecated in favor of "
            "'datum_page', whose structure is a transpose of 'bulk_datum'."
        )
        self.datum_page(bulk_datum_to_datum_page(doc))


class SingleRunDocumentRouter(DocumentRouter):
    """
    A DocumentRouter intended to process events from exactly one run.
    """

    def __init__(self) -> None:
        super().__init__()
        self._start_doc: Optional[dict] = None
        self._descriptors: dict = dict()

    def __call__(
        self, name: str, doc: dict, validate: bool = False
    ) -> Tuple[str, dict]:
        """
        Process a document.

        Also, track of the start document and descriptor documents
        passed to this SingleRunDocumentRouter in caches.

        Parameters
        ----------
        name : string
        doc : dict
        validate : boolean
            Apply jsonschema validation to the documents coming *out*. This is
            False by default.

        Returns
        -------
        name, output_doc : string, dict
            The same name as what was passed in, and a doc that may be the same
            instance as doc, a copy of doc, or a different dict altogether.
        """
        if name == "start":
            if self._start_doc is None:
                self._start_doc = doc
            else:
                raise EventModelValueError(
                    f'SingleRunDocumentRouter associated with start document {self._start_doc["uid"]} '
                    f'received a second start document with uid {doc["uid"]}'
                )
        elif name == "descriptor":
            assert isinstance(self._start_doc, dict)
            if doc["run_start"] == self._start_doc["uid"]:
                self._descriptors[doc["uid"]] = doc
            else:
                raise EventModelValueError(
                    f'SingleRunDocumentRouter associated with start document {self._start_doc["uid"]} '
                    f'received a descriptor {doc["uid"]} associated with start document {doc["run_start"]}'
                )
        # Defer to superclass for dispatch/processing.
        return super().__call__(name, doc, validate=validate)

    def get_start(self) -> dict:
        """Convenience method returning the start document for the associated run.

        If no start document has been processed EventModelError will be raised.

        Returns
        -------
        start document : dict
        """
        if self._start_doc is None:
            raise EventModelError(
                "SingleRunDocumentRouter has not processed a start document yet"
            )

        return self._start_doc

    def get_descriptor(self, doc: dict) -> EventDescriptor:
        """Convenience method returning the descriptor associated with the specified document.

        Parameters
        ----------
        doc : dict
            event-model document

        Returns
        -------
        descriptor document : dict
        """
        if "descriptor" not in doc:
            raise EventModelValueError(
                f"document is not associated with a descriptor:\n{doc}"
            )
        elif doc["descriptor"] not in self._descriptors:
            raise EventModelValueError(
                f'SingleRunDocumentRouter has not processed a descriptor with uid {doc["descriptor"]}'
            )

        return self._descriptors[doc["descriptor"]]

    def get_stream_name(self, doc: dict) -> str:
        """Convenience method returning the name of the stream for the specified document.

        Parameters
        ----------
        doc : dict
            event-model document

        Returns
        -------
        stream name : str
        """
        return str(self.get_descriptor(doc).get("name"))


class HandlerRegistryView(collections.abc.Mapping):
    def __init__(self, handler_registry: dict) -> None:
        self._handler_registry = handler_registry

    def __repr__(self) -> str:
        return f"HandlerRegistryView({self._handler_registry!r})"

    def __getitem__(self, key: str) -> str:
        return self._handler_registry[key]

    def __iter__(self) -> Generator:
        yield from self._handler_registry

    def __len__(self) -> int:
        return len(self._handler_registry)

    def __setitem__(self, key: str, val: Any) -> None:
        raise EventModelTypeError(
            "The handler registry cannot be edited directly. "
            "Instead, use the method Filler.register_handler."
        )

    def __delitem__(self, key: str) -> None:
        raise EventModelTypeError(
            "The handler registry cannot be edited directly. "
            "Instead, use the method Filler.deregister_handler."
        )


# A "coercion funcion" is a hook that Filler can use to, for example, ensure
# all the external data read in my handlers is an *actual* numpy array as
# opposed to some other array-like such as h5py.Dataset or dask.array.Array,
# or wrap every result is dask.array.from_array(...).
#
# It has access to the handler_class as it is registered and to some state
# provided by the Filler (more on that below). It is expected to return
# something that is API-compatible with handler_class.  That might be
# handler_class itself (a no-op), a subclass, or an altogether different class
# with the same API. See example below.
#
# The "state provided by the Filler", mentioned above is passed into the
# coercion functions below as ``filler_state``. It is a namespace containing
# information that may be useful for the coercion functions.  Currently, it has
# ``filler_state.descriptor`` and ``filler_state.key``. More may be added in
# the future if the need arises. Ultimately, this is necessary because Resource
# documents don't know the shape and dtype of the data that they reference.
# That situation could be improved in the future; to some degree this is a
# work-around.
#
# As an implementation detail, the ``filler_state`` is a ``threading.local``
# object to ensure that filling is thread-safe.
#
# Third-party libraries can register custom coercion options via the
# register_coercion function below. For example, databroker uses this to
# register a 'delayed' option. This avoids introducing dependency on a specific
# delayed-computation framework (e.g. dask) in event-model itself.


def as_is(handler_class, filler_state) -> Type:
    "A no-op coercion function that returns handler_class unchanged."
    return handler_class


@no_type_check
def force_numpy(handler_class: Type, filler_state) -> Any:
    "A coercion that makes handler_class.__call__ return actual numpy.ndarray."

    class Subclass(handler_class):
        def __call__(self, *args, **kwargs):
            raw_result = super().__call__(*args, **kwargs)
            result_as_array = numpy.asarray(raw_result)
            return result_as_array

    Subclass.__name__ = f"Subclassed{handler_class.__name__}"
    Subclass.__qualname__ = f"Subclassed{handler_class.__qualname__}"
    return Subclass


# maps coerce option to corresponding coercion function
_coercion_registry = {"as_is": as_is, "force_numpy": force_numpy}


def register_coercion(name: str, func: Callable, overwrite: bool = False) -> None:
    """
    Register a new option for :class:`Filler`'s ``coerce`` argument.

    This is an advanced feature. See source code for comments and examples.

    Parameters
    ----------
    name : string
        The new value for ``coerce`` that will invoke this function.
    func : callable
        Expected signature::

            func(filler, handler_class) -> handler_class
    overwrite : boolean, optional
        False by default. Name collissions will raise ``EventModelValueError``
        unless this is set to ``True``.
    """

    if name in _coercion_registry and not overwrite:
        # If we are re-registering the same object, there is no problem.
        original = _coercion_registry[name]
        if original is func:
            return
        raise EventModelValueError(
            f"The coercion function {func} could not be registered for the "
            f"name {name} because {_coercion_registry[name]} is already "
            f"registered. Use overwrite=True to force it."
        )
    _coercion_registry[name] = func


register_coersion = register_coercion  # back-compat for a spelling mistake


class Filler(DocumentRouter):
    """Pass documents through, loading any externally-referenced data.

    It is recommended to use the Filler as a context manager.  Because the
    Filler manages caches of potentially expensive resources (e.g. large data
    in memory) managing its lifecycle is important. If used as a context
    manager, it will drop references to its caches upon exit from the
    context. Unless the user holds additional references to those caches, they
    will be garbage collected.

    But for some applications, such as taking multiple passes over the same
    data, it may be useful to keep a longer-lived Filler instance and then
    manually delete it when finished.

    See Examples below.

    Parameters
    ----------
    handler_registry : dict
        Maps each 'spec' (a string identifying a given type or external
        resource) to a handler class.

        A 'handler class' may be any callable with the signature::

            handler_class(full_path, **resource_kwargs)

        It is expected to return an object, a 'handler instance', which is also
        callable and has the following signature::

            handler_instance(**datum_kwargs)

        As the names 'handler class' and 'handler instance' suggest, this is
        typically implemented using a class that implements ``__init__`` and
        ``__call__``, with the respective signatures. But in general it may be
        any callable-that-returns-a-callable.
    include : Iterable
        The set of fields to fill. By default all unfilled fields are filled.
        This parameter is mutually incompatible with the ``exclude`` parameter.
    exclude : Iterable
        The set of fields to skip filling. By default all unfilled fields are
        filled.  This parameter is mutually incompatible with the ``include``
        parameter.
    root_map: dict
        str -> str mapping to account for temporarily moved/copied/remounted
        files.  Any resources which have a ``root`` in ``root_map`` will be
        loaded using the mapped ``root``.
    coerce : {'as_is', 'numpy'}
        Default is 'as_is'. Other options (e.g. 'delayed') may be registered by
        external packages at runtime.
    handler_cache : dict, optional
        A cache of handler instances. If None, a dict is used.
    resource_cache : dict, optional
        A cache of Resource documents. If None, a dict is used.
    datum_cache : dict, optional
        A cache of Datum documents. If None, a dict is used.
    descriptor_cache : dict, optional
        A cache of EventDescriptor documents. If None, a dict is used.
    stream_resource_cache : dict, optional
        A cache of StreamResource documents. If None, a dict is used.
    stream_datum_cache : dict, optional
        A cache of StreamDatum documents. If None, a dict is used.
    retry_intervals : Iterable, optional
        If data is not found on the first try, there may a race between the
        I/O systems creating the external data and this stream of Documents
        that reference it. If Filler encounters an ``IOError`` it will wait a
        bit and retry. This list specifies how long to sleep (in seconds)
        between subsequent attempts. Set to ``None`` to try only once before
        raising ``DataNotAccessible``. A subclass may catch this exception and
        implement a different retry mechanism --- for example using a different
        implementation of sleep from an async framework.  But by default, a
        sequence of several retries with increasing sleep intervals is used.
        The default sequence should not be considered stable; it may change at
        any time as the authors tune it.

    Raises
    ------
    DataNotAccessible
        If an IOError is raised when loading the data after the configured
        number of attempts. See the ``retry_intervals`` parameter for details.

    Examples
    --------
    A Filler may be used as a context manager.

    >>> with Filler(handler_registry) as filler:
    ...     for name, doc in stream:
    ...         filler(name, doc)  # mutates doc in place
    ...         # Do some analysis or export with name and doc.

    Or as a long-lived object.

    >>> f = Filler(handler_registry)
    >>> for name, doc in stream:
    ...     filler(name, doc)  # mutates doc in place
    ...     # Do some analysis or export with name and doc.
    ...
    >>> del filler  # Free up memory from potentially large caches.
    """

    def __init__(
        self,
        handler_registry: dict,
        *,
        include: Optional[Iterable] = None,
        exclude: Optional[Iterable] = None,
        root_map: Optional[dict] = None,
        coerce: str = "as_is",
        handler_cache: Optional[dict] = None,
        resource_cache: Optional[dict] = None,
        datum_cache: Optional[dict] = None,
        descriptor_cache: Optional[dict] = None,
        stream_resource_cache: Optional[dict] = None,
        stream_datum_cache: Optional[dict] = None,
        inplace: Optional[bool] = None,
        retry_intervals: List = [
            0.001,
            0.002,
            0.004,
            0.008,
            0.016,
            0.032,
            0.064,
            0.128,
            0.256,
            0.512,
            1.024,
        ],
    ) -> None:
        if inplace is None:
            self._inplace = True
            warnings.warn(
                "'inplace' argument not specified. It is recommended to "
                "specify True or False. In future releases, 'inplace' "
                "will default to False."
            )
        else:
            self._inplace = inplace

        if include is not None and exclude is not None:
            raise EventModelValueError(
                "The parameters `include` and `exclude` are mutually "
                "incompatible. At least one must be left as the default, "
                "None."
            )
        try:
            self._coercion_func = _coercion_registry[coerce]
        except KeyError:
            raise EventModelKeyError(
                f"The option coerce={coerce!r} was given to event_model.Filler. "
                f"The valid options are {set(_coercion_registry)}."
            )
        self._coerce = coerce

        # See comments on coerision functions above for the use of
        # _current_state, which is passed to coercion functions' `filler_state`
        # parameter.
        self._current_state = threading.local()
        self._unpatched_handler_registry: dict = {}
        self._handler_registry: dict = {}
        for spec, handler_class in handler_registry.items():
            self.register_handler(spec, handler_class)
        self.handler_registry = HandlerRegistryView(self._handler_registry)
        if include is not None:
            warnings.warn(
                "In a future release of event-model, the argument `include` "
                "will be removed from Filler.",
                DeprecationWarning,
            )
        self.include = include
        if exclude is not None:
            warnings.warn(
                "In a future release of event-model, the argument `exclude` "
                "will be removed from Filler.",
                DeprecationWarning,
            )
        self.exclude = exclude
        self.root_map = root_map or {}
        if handler_cache is None:
            handler_cache = self.get_default_handler_cache()
        if resource_cache is None:
            resource_cache = self.get_default_resource_cache()
        if datum_cache is None:
            datum_cache = self.get_default_datum_cache()
        if descriptor_cache is None:
            descriptor_cache = self.get_default_descriptor_cache()
        if stream_resource_cache is None:
            stream_resource_cache = self.get_default_stream_resource_cache()
        if stream_datum_cache is None:
            stream_datum_cache = self.get_default_stream_datum_cache()
        self._handler_cache = handler_cache
        self._resource_cache = resource_cache
        self._datum_cache = datum_cache
        self._descriptor_cache = descriptor_cache
        self._stream_resource_cache = stream_resource_cache
        self._stream_datum_cache = stream_datum_cache
        if retry_intervals is None:
            retry_intervals = []
        self.retry_intervals = retry_intervals
        self._closed = False

    def __eq__(self, other: Any) -> bool:
        return (
            type(self) is type(other)
            and self.inplace == other.inplace
            and self._coerce == other._coerce
            and self.include == other.include
            and self.exclude == other.exclude
            and self.root_map == other.root_map
            and type(self._handler_cache) is type(other._handler_cache)
            and type(self._resource_cache) is type(other._resource_cache)
            and type(self._datum_cache) is type(other._datum_cache)
            and type(self._descriptor_cache) is type(other._descriptor_cache)
            and type(self._stream_resource_cache) is type(other._stream_resource_cache)
            and type(self._stream_datum_cache) is type(other._stream_datum_cache)
            and self.retry_intervals == other.retry_intervals
        )

    def __getstate__(self) -> dict:
        return dict(
            inplace=self._inplace,
            coercion_func=self._coerce,
            handler_registry=self._unpatched_handler_registry,
            include=self.include,
            exclude=self.exclude,
            root_map=self.root_map,
            handler_cache=self._handler_cache,
            resource_cache=self._resource_cache,
            datum_cache=self._datum_cache,
            descriptor_cache=self._descriptor_cache,
            stream_resource_cache=self._stream_resource_cache,
            stream_datum_cache=self._stream_datum_cache,
            retry_intervals=self.retry_intervals,
        )

    def __setstate__(self, d: dict) -> None:
        self._inplace = d["inplace"]
        self._coerce = d["coercion_func"]

        # See comments on coerision functions above for the use of
        # _current_state, which is passed to coercion functions' `filler_state`
        # parameter.
        self._current_state = threading.local()
        self._unpatched_handler_registry = {}
        self._handler_registry = {}
        for spec, handler_class in d["handler_registry"].items():
            self.register_handler(spec, handler_class)
        self.handler_registry = HandlerRegistryView(self._handler_registry)
        self.include = d["include"]
        self.exclude = d["exclude"]
        self.root_map = d["root_map"]
        self._handler_cache = d["handler_cache"]
        self._resource_cache = d["resource_cache"]
        self._datum_cache = d["datum_cache"]
        self._descriptor_cache = d["descriptor_cache"]
        self._stream_resource_cache = d["stream_resource_cache"]
        self._stream_datum_cache = d["stream_datum_cache"]
        retry_intervals = d["retry_intervals"]
        if retry_intervals is None:
            retry_intervals = []
        self._retry_intervals = retry_intervals
        self._closed = False

    @property
    def retry_intervals(self) -> List:
        return self._retry_intervals

    @retry_intervals.setter
    def retry_intervals(self, value: Any) -> None:
        self._retry_intervals = list(value)

    def __repr__(self) -> str:
        return "<Filler>" if not self._closed else "<Closed Filler>"

    @staticmethod
    def get_default_resource_cache() -> dict:
        return {}

    @staticmethod
    def get_default_descriptor_cache() -> dict:
        return {}

    @staticmethod
    def get_default_datum_cache() -> dict:
        return {}

    @staticmethod
    def get_default_handler_cache() -> dict:
        return {}

    @staticmethod
    def get_default_stream_datum_cache() -> dict:
        return {}

    @staticmethod
    def get_default_stream_resource_cache() -> dict:
        return {}

    @property
    def inplace(self) -> bool:
        return self._inplace

    def clone(
        self,
        handler_registry: Optional[dict] = None,
        *,
        root_map: Optional[dict] = None,
        coerce: Optional[str] = None,
        handler_cache: Optional[dict] = None,
        resource_cache: Optional[dict] = None,
        datum_cache: Optional[dict] = None,
        descriptor_cache: Optional[dict] = None,
        stream_resource_cache: Optional[dict] = None,
        stream_datum_cache: Optional[dict] = None,
        inplace: Optional[bool] = None,
        retry_intervals: Optional[List] = None,
    ) -> "Filler":
        """
        Create a new Filler instance from this one.

        By default it will be created with the same settings that this Filler
        has. Individual settings may be overridden here.

        The clone does *not* share any caches or internal state with the
        original.
        """
        if handler_registry is None:
            handler_registry = self._unpatched_handler_registry
        if root_map is None:
            root_map = self.root_map
        if coerce is None:
            coerce = self._coerce
        if inplace is None:
            inplace = self.inplace
        if retry_intervals is None:
            retry_intervals = self.retry_intervals
        return Filler(
            handler_registry,
            root_map=root_map,
            coerce=coerce,
            handler_cache=handler_cache,
            resource_cache=resource_cache,
            datum_cache=datum_cache,
            descriptor_cache=descriptor_cache,
            stream_resource_cache=stream_resource_cache,
            stream_datum_cache=stream_datum_cache,
            inplace=inplace,
            retry_intervals=retry_intervals,
        )

    def register_handler(
        self, spec: str, handler: Any, overwrite: bool = False
    ) -> None:
        """
        Register a handler.

        Parameters
        ----------
        spec: str
        handler: Handler
        overwrite: boolean, optional
            False by default

        Raises
        ------
        DuplicateHandler
            If a handler is already registered for spec and overwrite is False

        See https://blueskyproject.io/event-model/external.html
        """
        if (not overwrite) and (spec in self._handler_registry):
            original = self._unpatched_handler_registry[spec]
            if original is handler:
                return
            raise DuplicateHandler(
                f"There is already a handler registered for the spec {spec!r}. "
                f"Use overwrite=True to deregister the original.\n"
                f"Original: {original}\n"
                f"New: {handler}"
            )

        self.deregister_handler(spec)
        # Keep a raw copy, unused above for identifying redundant registration.
        self._unpatched_handler_registry[spec] = handler
        # Let the 'coerce' argument to Filler.__init__ modify the handler if it
        # wants to.
        self._handler_registry[spec] = self._coercion_func(handler, self._current_state)

    def deregister_handler(self, spec: str) -> Any:
        """
        Deregister a handler.

        If no handler is registered for this spec, it is no-op and returns
        None.

        Parameters
        ----------
        spec: str

        Returns
        -------
        handler: Handler or None

        See https://blueskyproject.io/event-model/external.html
        """
        handler = self._handler_registry.pop(spec, None)
        if handler is not None:
            self._unpatched_handler_registry.pop(spec)
            for key in list(self._handler_cache):
                resource_uid, spec_ = key
                if spec == spec_:
                    del self._handler_cache[key]
        return handler

    def resource(self, doc: dict) -> dict:
        # Defer creating the handler instance until we actually need it, when
        # we fill the first Event field that requires this Resource.
        self._resource_cache[doc["uid"]] = doc
        return doc

    # Handlers operate document-wise, so we'll explode pages into individual
    # documents.

    def datum_page(self, doc: dict) -> dict:
        datum = self.datum  # Avoid attribute lookup in hot loop.
        for datum_doc in unpack_datum_page(doc):
            datum(datum_doc)
        return doc

    def datum(self, doc: dict) -> dict:
        self._datum_cache[doc["datum_id"]] = doc
        return doc

    def stream_resource(self, doc: dict) -> dict:
        self._stream_resource_cache[doc["uid"]] = doc
        return doc

    def stream_datum(self, doc: dict) -> None:
        self._stream_datum_cache[doc["uid"]] = doc

    def event_page(self, doc: dict) -> dict:
        # TODO We may be able to fill a page in place, and that may be more
        # efficient than unpacking the page in to Events, filling them, and the
        # re-packing a new page. But that seems tricky in general since the
        # page may be implemented as a DataFrame or dict, etc.
        filled_doc = self.fill_event_page(
            doc, include=self.include, exclude=self.exclude
        )
        return filled_doc

    def event(self, doc: dict) -> dict:
        filled_doc = self.fill_event(doc, include=self.include, exclude=self.exclude)
        return filled_doc

    def fill_event_page(
        self,
        doc: dict,
        include: Optional[Iterable] = None,
        exclude: Optional[Iterable] = None,
        inplace: Optional[bool] = None,
    ) -> dict:
        filled_events = []
        for event_doc in unpack_event_page(doc):
            filled_events.append(
                self.fill_event(
                    event_doc, include=include, exclude=exclude, inplace=True
                )
            )
        filled_doc = pack_event_page(*filled_events)
        if inplace is None:
            inplace = self._inplace
        if inplace:
            doc["data"] = filled_doc["data"]
            doc["filled"] = filled_doc["filled"]
            return doc
        else:
            return filled_doc

    def get_handler(self, resource: dict) -> Any:
        """
        Return a new Handler instance for this Resource.

        Parameters
        ----------
        resource: dict

        Returns
        -------
        handler: Handler
        """
        if self._closed:
            raise EventModelRuntimeError(
                "This Filler has been closed and is no longer usable."
            )
        try:
            handler_class = self.handler_registry[resource["spec"]]
        except KeyError as err:
            raise UndefinedAssetSpecification(
                f"Resource document with uid {resource['uid']} "
                f"refers to spec {resource['spec']!r} which is "
                f"not defined in the Filler's "
                f"handler registry."
            ) from err
        # Apply root_map.
        resource_path = resource["resource_path"]
        original_root = resource.get("root", "")
        root = self.root_map.get(original_root, original_root)
        if root:
            resource_path = os.path.join(root, resource_path)
        msg = (
            f"Error instantiating handler "
            f"class {handler_class} "
            f"with Resource document {resource}. "
        )
        if root != original_root:
            msg += (
                f"Its 'root' field was "
                f"mapped from {original_root} to {root} by root_map."
            )
        else:
            msg += (
                f"Its 'root' field {original_root} was " f"*not* modified by root_map."
            )
        error_to_raise = EventModelError(msg)
        handler = _attempt_with_retries(
            func=handler_class,
            args=(resource_path,),
            kwargs=resource["resource_kwargs"],
            intervals=[0] + self.retry_intervals,
            error_to_catch=IOError,
            error_to_raise=error_to_raise,
        )
        return handler

    def _get_handler_maybe_cached(self, resource: dict) -> Any:
        "Get a cached handler for this resource or make one and cache it."
        key = (resource["uid"], resource["spec"])
        try:
            handler = self._handler_cache[key]
        except KeyError:
            handler = self.get_handler(resource)
            self._handler_cache[key] = handler
        return handler

    def fill_event(
        self,
        doc,
        include: Optional[Iterable] = None,
        exclude: Optional[Iterable] = None,
        inplace: Optional[bool] = None,
    ) -> Any:
        if inplace is None:
            inplace = self._inplace
        if inplace:
            filled_doc = doc
        else:
            filled_doc = copy.deepcopy(doc)
        descriptor = self._descriptor_cache[doc["descriptor"]]
        from_datakeys = False
        self._current_state.descriptor = descriptor
        try:
            needs_filling = {key for key, val in doc["filled"].items() if val is False}
        except KeyError:
            # This document is not telling us which, if any, keys are filled.
            # Infer that none of the external data is filled.
            needs_filling = {
                key for key, val in descriptor["data_keys"].items() if "external" in val
            }
            from_datakeys = True
        for key in needs_filling:
            self._current_state.key = key
            if exclude is not None and key in exclude:
                continue
            if include is not None and key not in include:
                continue
            try:
                datum_id = doc["data"][key]
            except KeyError as err:
                if from_datakeys:
                    raise MismatchedDataKeys(
                        "The documents are not valid.  Either because they "
                        "were recorded incorrectly in the first place, "
                        "corrupted since, or exercising a yet-undiscovered "
                        "bug in a reader. event['data'].keys() "
                        "must equal descriptor['data_keys'].keys(). "
                        f"event['data'].keys(): {doc['data'].keys()}, "
                        "descriptor['data_keys'].keys(): "
                        f"{descriptor['data_keys'].keys()}"
                    ) from err
                else:
                    raise MismatchedDataKeys(
                        "The documents are not valid.  Either because they "
                        "were recorded incorrectly in the first place, "
                        "corrupted since, or exercising a yet-undiscovered "
                        "bug in a reader. event['filled'].keys() "
                        "must be a subset of event['data'].keys(). "
                        f"event['data'].keys(): {doc['data'].keys()}, "
                        "event['filled'].keys(): "
                        f"{doc['filled'].keys()}"
                    ) from err
            # Look up the cached Datum doc.
            try:
                datum_doc = self._datum_cache[datum_id]
            except KeyError as err:
                raise UnresolvableForeignKeyError(
                    datum_id,
                    f"Event with uid {doc['uid']} refers to unknown Datum "
                    f"datum_id {datum_id}",
                ) from err
            resource_uid = datum_doc["resource"]
            # Look up the cached Resource.
            try:
                resource = self._resource_cache[resource_uid]
            except KeyError as err:
                raise UnresolvableForeignKeyError(
                    resource_uid,
                    f"Datum with id {datum_id} refers to unknown Resource "
                    f"uid {resource_uid}",
                ) from err
            self._current_state.resource = resource
            self._current_state.datum = datum_doc
            handler = self._get_handler_maybe_cached(resource)
            error_to_raise = DataNotAccessible(
                f"Filler was unable to load the data referenced by "
                f"the Datum document {datum_doc} and the Resource "
                f"document {resource}."
            )
            payload = _attempt_with_retries(
                func=handler,
                args=(),
                kwargs=datum_doc["datum_kwargs"],
                intervals=[0] + self.retry_intervals,
                error_to_catch=IOError,
                error_to_raise=error_to_raise,
            )
            # Here we are intentionally modifying doc in place.
            filled_doc["data"][key] = payload
            filled_doc["filled"][key] = datum_id
        self._current_state.key = None
        self._current_state.descriptor = None
        self._current_state.resource = None
        self._current_state.datum = None
        return filled_doc

    def descriptor(self, doc: dict) -> dict:
        self._descriptor_cache[doc["uid"]] = doc
        return doc

    def __enter__(self):
        return self

    @no_type_check
    def close(self) -> None:
        """
        Drop cached documents and handlers.

        They are *not* explicitly cleared, so if there are other references to
        these caches they will remain.
        """
        # Drop references to the caches. If the user holds another reference to
        # them it's the user's problem to manage their lifecycle. If the user
        # does not (e.g. they are the default caches) the gc will look after
        # them.
        self._closed = True
        self._handler_cache = None
        self._resource_cache = None
        self._datum_cache = None
        self._descriptor_cache = None

    @property
    def closed(self) -> bool:
        return self._closed

    def clear_handler_cache(self) -> None:
        """
        Clear any cached handler instances.

        This operation may free significant memory, depending on the
        implementation of the handlers.
        """
        self._handler_cache.clear()

    def clear_document_caches(self) -> None:
        """
        Clear any cached documents.
        """
        self._resource_cache.clear()
        self._descriptor_cache.clear()
        self._datum_cache.clear()

    def __exit__(self, *exc_details) -> None:
        self.close()

    def __call__(
        self, name: str, doc: dict, validate: bool = False
    ) -> Tuple[str, dict]:
        if self._closed:
            raise EventModelRuntimeError(
                "This Filler has been closed and is no longer usable."
            )
        return super().__call__(name, doc, validate)


class EventModelError(Exception):
    ...


def _attempt_with_retries(
    func,
    args,
    kwargs,
    intervals: Iterable,
    error_to_catch: Type[OSError],
    error_to_raise: EventModelError,
) -> Any:
    """
    Return func(*args, **kwargs), using a retry loop.

    func, args, kwargs: self-explanatory
    intervals: list
        How long to wait (seconds) between each attempt including the first.
    error_to_catch: Exception class
        If this is raised, retry.
    error_to_raise: Exception instance or class
        If we run out of retries, raise this from the proximate error.
    """
    error = None
    for interval in intervals:
        ttime.sleep(interval)
        try:
            return func(*args, **kwargs)
        except error_to_catch as error_:
            # The file may not be visible on the filesystem yet.
            # Wait and try again. Stash the error in a variable
            # that we can access later if we run out of attempts.
            error = error_
        else:
            break
    else:
        # We have used up all our attempts. There seems to be an
        # actual problem. Raise specified error from the error stashed above.
        raise error_to_raise from error


class NoFiller(Filler):
    """
    This does not fill the documents; it merely validates them.

    It checks that all the references between the documents are resolvable and
    *could* be filled. This is useful when the filling will be done later, as
    a delayed computation, but we want to make sure in advance that we have all
    the information that we will need when that computation occurs.
    """

    def __init__(self, *args, **kwargs) -> None:
        # Do not make Filler make copies because we are not going to alter the
        # documents anyway.
        kwargs.setdefault("inplace", True)
        super().__init__(*args, **kwargs)

    def fill_event_page(
        self,
        doc: dict,
        include: Optional[Iterable] = None,
        exclude: Optional[Iterable] = None,
        *kwargs,
    ) -> dict:
        filled_events = []
        for event_doc in unpack_event_page(doc):
            filled_events.append(
                self.fill_event(
                    event_doc, include=include, exclude=exclude, inplace=True
                )
            )
        filled_doc = pack_event_page(*filled_events)
        return filled_doc

    def fill_event(
        self,
        doc,
        include: Optional[Iterable] = None,
        exclude: Optional[Iterable] = None,
        inplace: Optional[bool] = None,
    ) -> dict:
        descriptor = self._descriptor_cache[doc["descriptor"]]
        from_datakeys = False
        try:
            needs_filling = {key for key, val in doc["filled"].items() if val is False}
        except KeyError:
            # This document is not telling us which, if any, keys are filled.
            # Infer that none of the external data is filled.
            needs_filling = {
                key for key, val in descriptor["data_keys"].items() if "external" in val
            }
            from_datakeys = True
        for key in needs_filling:
            if exclude is not None and key in exclude:
                continue
            if include is not None and key not in include:
                continue
            try:
                datum_id = doc["data"][key]
            except KeyError as err:
                if from_datakeys:
                    raise MismatchedDataKeys(
                        "The documents are not valid.  Either because they "
                        "were recorded incorrectly in the first place, "
                        "corrupted since, or exercising a yet-undiscovered "
                        "bug in a reader. event['data'].keys() "
                        "must equal descriptor['data_keys'].keys(). "
                        f"event['data'].keys(): {doc['data'].keys()}, "
                        "descriptor['data_keys'].keys(): "
                        f"{descriptor['data_keys'].keys()}"
                    ) from err
                else:
                    raise MismatchedDataKeys(
                        "The documents are not valid.  Either because they "
                        "were recorded incorrectly in the first place, "
                        "corrupted since, or exercising a yet-undiscovered "
                        "bug in a reader. event['filled'].keys() "
                        "must be a subset of event['data'].keys(). "
                        f"event['data'].keys(): {doc['data'].keys()}, "
                        "event['filled'].keys(): "
                        f"{doc['filled'].keys()}"
                    ) from err
            # Look up the cached Datum doc.
            try:
                datum_doc = self._datum_cache[datum_id]
            except KeyError as err:
                err_with_key = UnresolvableForeignKeyError(
                    datum_id,
                    f"Event with uid {doc['uid']} refers to unknown Datum "
                    f"datum_id {datum_id}",
                )
                err_with_key.key = datum_id
                raise err_with_key from err
            resource_uid = datum_doc["resource"]
            # Look up the cached Resource.
            try:
                self._resource_cache[resource_uid]
            except KeyError as err:
                raise UnresolvableForeignKeyError(
                    datum_id,
                    f"Datum with id {datum_id} refers to unknown Resource "
                    f"uid {resource_uid}",
                ) from err
        return doc


DOCS_PASSED_IN_1_14_0_WARNING = (
    "The callback {callback!r} raised {err!r} when "
    "RunRouter passed it a {name!r} document. This is "
    "probably because in earlier releases the RunRouter "
    "expected its factory functions to forward the 'start' "
    "document, but starting in event-model 1.14.0 the "
    "RunRouter passes in the document, causing the "
    "callback to receive it twice and potentially raise "
    "an error. Update the factory function. In a future "
    "release this warning will become an error."
)


class RunRouter(DocumentRouter):
    """
    Routes documents, by run, to callbacks it creates from factory functions.

    A RunRouter is callable, and it has the signature ``router(name, doc)``,
    suitable for subscribing to the RunEngine.

    It is configured with a list of factory functions that produce callbacks in
    a two-layered scheme, described below.

    .. warning::

       This is experimental. In a future release, it may be changed in a
       backward-incompatible way or fully removed.

    Parameters
    ----------
    factories : list
        A list of callables with the signature::

            factory('start', start_doc) -> List[Callbacks], List[SubFactories]

        which should return two lists, which may be empty. All items in the
        first list should be callbacks --- callables with the signature::

            callback(name, doc)

        that will receive that RunStart document and all subsequent documents
        from the run including the RunStop document. All items in the second
        list should be "subfactories" with the signature::

            subfactory('descriptor', descriptor_doc) -> List[Callbacks]

        These will receive each of the EventDescriptor documents for the run,
        as they arrive. They must return one list, which may be empty,
        containing callbacks that will receive the RunStart document, that
        EventDescriptor, all Events that reference that EventDescriptor and
        finally the RunStop document for the run.
    handler_registry : dict, optional
        This is passed to the Filler or whatever class is given in the
        filler_class parametr below.

        Maps each 'spec' (a string identifying a given type or external
        resource) to a handler class.

        A 'handler class' may be any callable with the signature::

            handler_class(full_path, **resource_kwargs)

        It is expected to return an object, a 'handler instance', which is also
        callable and has the following signature::

            handler_instance(**datum_kwargs)

        As the names 'handler class' and 'handler instance' suggest, this is
        typically implemented using a class that implements ``__init__`` and
        ``__call__``, with the respective signatures. But in general it may be
        any callable-that-returns-a-callable.
    root_map: dict, optional
        This is passed to Filler or whatever class is given in the filler_class
        parameter below.

        str -> str mapping to account for temporarily moved/copied/remounted
        files.  Any resources which have a ``root`` in ``root_map`` will be
        loaded using the mapped ``root``.
    filler_class: type
        This is Filler by default. It can be a Filler subclass,
        ``functools.partial(Filler, ...)``, or any class that provides the same
        methods as ``DocumentRouter``.
    fill_or_fail: boolean, optional
        By default (False), if a document with a spec not in
        ``handler_registry`` is encountered, let it pass through unfilled. But
        if set to True, fill everything and `raise
        ``UndefinedAssetSpecification`` if some unknown spec is encountered.
    """

    def __init__(
        self,
        factories,
        handler_registry: Optional[dict] = None,
        *,
        root_map: Optional[dict] = None,
        filler_class: Type[Filler] = Filler,
        fill_or_fail: bool = False,
    ) -> None:
        self.factories = factories
        self.handler_registry = handler_registry or {}
        self.filler_class = filler_class
        self.fill_or_fail = fill_or_fail
        self.root_map = root_map

        # Map RunStart UID to "subfactory" functions that want all
        # EventDescriptors from that run.
        self._subfactories: defaultdict = defaultdict(list)

        # Callbacks that want all the documents from a given run, keyed on
        # RunStart UID.
        self._factory_cbs_by_start: defaultdict = defaultdict(list)

        # Callbacks that want all the documents from a given run, keyed on
        # each EventDescriptor UID in the run.
        self._factory_cbs_by_descriptor: defaultdict = defaultdict(list)

        # Callbacks that want documents related to a given EventDescriptor,
        # keyed on EventDescriptor UID.
        self._subfactory_cbs_by_descriptor: defaultdict = defaultdict(list)

        # Callbacks that want documents related to a given EventDescriptor,
        # keyed on the RunStart UID referenced by that EventDescriptor.
        self._subfactory_cbs_by_start: defaultdict = defaultdict(list)

        # Map RunStart UID to RunStart document. This is used to send
        # RunStart documents to subfactory callbacks.
        self._start_to_start_doc: dict = dict()

        # Map RunStart UID to the list EventDescriptor. This is used to
        # facilitate efficient cleanup of the caches above.
        self._start_to_descriptors: defaultdict = defaultdict(list)

        # Map EventDescriptor UID to RunStart UID. This is used for looking up
        # Fillers.
        self._descriptor_to_start: dict = {}

        # Map Resource UID to RunStart UID.
        self._resources: dict = {}
        self._stream_resources: dict = {}

        # Old-style Resources that do not have a RunStart UID
        self._unlabeled_resources: deque = deque(maxlen=10000)

        # Map Runstart UID to instances of self.filler_class.
        self._fillers: dict = {}

    def __repr__(self):
        return (
            "RunRouter([\n"
            + "\n".join(f"    {factory}" for factory in self.factories)
            + "])"
        )

    def start(self, start_doc: dict) -> None:
        uid = start_doc["uid"]
        # If we get the same uid twice, weird things will happen, so check for
        # that and give a nice error message.
        if uid in self._start_to_start_doc:
            if self._start_to_start_doc[uid] == start_doc:
                raise ValueError(
                    "RunRouter received the same 'start' document twice:\n"
                    "{start_doc!r}"
                )
            else:
                raise ValueError(
                    "RunRouter received two 'start' documents with different "
                    "contents but the same uid:\n"
                    "First: {self._start_to_start_doc[uid]!r}\n"
                    "Second: {start_doc!r}"
                )
        self._start_to_start_doc[uid] = start_doc
        filler = self.filler_class(
            self.handler_registry, root_map=self.root_map, inplace=False
        )
        self._fillers[uid] = filler
        # No need to pass the document to filler
        # because Fillers do nothing with 'start'.
        for factory in self.factories:
            callbacks, subfactories = factory("start", start_doc)
            for callback in callbacks:
                try:
                    callback("start", start_doc)
                except Exception as err:
                    warnings.warn(
                        DOCS_PASSED_IN_1_14_0_WARNING.format(
                            callback=callback, name="start", err=err
                        )
                    )
                    raise err
            self._factory_cbs_by_start[uid].extend(callbacks)
            self._subfactories[uid].extend(subfactories)

    def descriptor(self, descriptor_doc: dict) -> None:
        descriptor_uid = descriptor_doc["uid"]
        start_uid = descriptor_doc["run_start"]

        # Keep track of the RunStart UID -> [EventDescriptor UIDs] mapping for
        # purposes of cleanup in stop().
        self._start_to_descriptors[start_uid].append(descriptor_uid)
        # Keep track of the EventDescriptor UID -> RunStartUID for filling
        # purposes.
        self._descriptor_to_start[descriptor_uid] = start_uid

        self._fillers[start_uid].descriptor(descriptor_doc)
        # Apply all factory cbs for this run to this descriptor, and run them.
        factory_cbs = self._factory_cbs_by_start[start_uid]
        self._factory_cbs_by_descriptor[descriptor_uid].extend(factory_cbs)
        for callback in factory_cbs:
            callback("descriptor", descriptor_doc)
        # Let all the subfactories add any relevant callbacks.
        for subfactory in self._subfactories[start_uid]:
            callbacks = subfactory("descriptor", descriptor_doc)
            self._subfactory_cbs_by_start[start_uid].extend(callbacks)
            self._subfactory_cbs_by_descriptor[descriptor_uid].extend(callbacks)
            for callback in callbacks:
                try:
                    start_doc = self._start_to_start_doc[start_uid]
                    callback("start", start_doc)
                except Exception as err:
                    warnings.warn(
                        DOCS_PASSED_IN_1_14_0_WARNING.format(
                            callback=callback, name="start", err=err
                        )
                    )
                    raise err
                try:
                    callback("descriptor", descriptor_doc)
                except Exception as err:
                    warnings.warn(
                        DOCS_PASSED_IN_1_14_0_WARNING.format(
                            callback=callback, name="descriptor", err=err
                        )
                    )
                    raise err

    def event_page(self, doc: dict) -> None:
        descriptor_uid = doc["descriptor"]
        start_uid = self._descriptor_to_start[descriptor_uid]
        try:
            doc = self._fillers[start_uid].event_page(doc)
        except UndefinedAssetSpecification:
            if self.fill_or_fail:
                raise
        for callback in self._factory_cbs_by_descriptor[descriptor_uid]:
            callback("event_page", doc)
        for callback in self._subfactory_cbs_by_descriptor[descriptor_uid]:
            callback("event_page", doc)

    def datum_page(self, doc: dict) -> None:
        resource_uid = doc["resource"]
        try:
            start_uid = self._resources[resource_uid]
        except KeyError:
            if resource_uid not in self._unlabeled_resources:
                raise UnresolvableForeignKeyError(
                    resource_uid,
                    f"DatumPage refers to unknown Resource uid {resource_uid}",
                )
            # Old Resources do not have a reference to a RunStart document,
            # so in turn we cannot immediately tell which run these datum
            # documents belong to.
            # Fan them out to every run currently flowing through RunRouter. If
            # they are not applicable they will do no harm, and this is
            # expected to be an increasingly rare case.
            for callbacks in self._factory_cbs_by_start.values():
                for callback in callbacks:
                    callback("datum_page", doc)
            for callbacks in self._subfactory_cbs_by_start.values():
                for callback in callbacks:
                    callback("datum_page", doc)
            for filler in self._fillers.values():
                filler.datum_page(doc)
        else:
            self._fillers[start_uid].datum_page(doc)
            for callback in self._factory_cbs_by_start[start_uid]:
                callback("datum_page", doc)
            for callback in self._subfactory_cbs_by_start[start_uid]:
                callback("datum_page", doc)

    def stream_datum(self, doc: dict) -> None:
        resource_uid = doc["stream_resource"]
        start_uid = self._stream_resources[resource_uid]
        self._fillers[start_uid].stream_datum(doc)
        for callback in self._factory_cbs_by_start[start_uid]:
            callback("stream_datum", doc)
        for callback in self._subfactory_cbs_by_start[start_uid]:
            callback("stream_datum", doc)

    def resource(self, doc: dict) -> None:
        try:
            start_uid = doc["run_start"]
        except KeyError:
            # Old Resources do not have a reference to a RunStart document.
            # Fan them out to every run currently flowing through RunRouter. If
            # they are not applicable they will do no harm, and this is
            # expected to be an increasingly rare case.
            self._unlabeled_resources.append(doc["uid"])
            for callbacks in self._factory_cbs_by_start.values():
                for callback in callbacks:
                    callback("resource", doc)
            for callbacks in self._subfactory_cbs_by_start.values():
                for callback in callbacks:
                    callback("resource", doc)
            for filler in self._fillers.values():
                filler.resource(doc)
        else:
            self._fillers[start_uid].resource(doc)
            self._resources[doc["uid"]] = doc["run_start"]
            for callback in self._factory_cbs_by_start[start_uid]:
                callback("resource", doc)
            for callback in self._subfactory_cbs_by_start[start_uid]:
                callback("resource", doc)

    def stream_resource(self, doc: dict) -> None:
        start_uid = doc["run_start"]  # No need for Try
        self._fillers[start_uid].stream_resource(doc)
        self._stream_resources[doc["uid"]] = doc["run_start"]
        for callback in self._factory_cbs_by_start[start_uid]:
            callback("stream_resource", doc)
        for callback in self._subfactory_cbs_by_start[start_uid]:
            callback("stream_resource", doc)

    def stop(self, doc: dict) -> None:
        start_uid = doc["run_start"]
        for callback in self._factory_cbs_by_start[start_uid]:
            callback("stop", doc)
        for callback in self._subfactory_cbs_by_start[start_uid]:
            callback("stop", doc)
        # Clean up references.
        self._fillers.pop(start_uid, None)
        self._subfactories.pop(start_uid, None)
        self._factory_cbs_by_start.pop(start_uid, None)
        self._subfactory_cbs_by_start.pop(start_uid, None)
        for descriptor_uid in self._start_to_descriptors.pop(start_uid, ()):
            self._descriptor_to_start.pop(descriptor_uid, None)
            self._factory_cbs_by_descriptor.pop(descriptor_uid, None)
            self._subfactory_cbs_by_descriptor.pop(descriptor_uid, None)
        self._resources.pop(start_uid, None)
        self._start_to_start_doc.pop(start_uid, None)


# Here we define subclasses of all of the built-in Python exception types (as
# needed, not a comprehensive list) so that all errors raised *directly* by
# event_model also inhereit from EventModelError as well as the appropriate
# built-in type. This means, for example, that `EventModelValueError` can be
# caught by `except ValueError:` or by `except EventModelError:`. This can be
# useful for higher-level libraries and for debugging.


class EventModelKeyError(EventModelError, KeyError):
    ...


class EventModelValueError(EventModelError, ValueError):
    ...


class EventModelRuntimeError(EventModelError, RuntimeError):
    ...


class EventModelTypeError(EventModelError, TypeError):
    ...


class EventModelValidationError(EventModelError):
    ...


class UnfilledData(EventModelError):
    """raised when unfilled data is found"""

    ...


class UndefinedAssetSpecification(EventModelKeyError):
    """raised when a resource spec is missing from the handler registry"""

    ...


class DataNotAccessible(EventModelError, IOError):
    """raised when attempts to load data referenced by Datum document fail"""

    ...


class UnresolvableForeignKeyError(EventModelValueError):
    """when we see a foreign before we see the thing to which it refers"""

    def __init__(self, key: Any, message: str) -> None:
        self.key = key
        self.message = message


class DuplicateHandler(EventModelRuntimeError):
    """raised when a handler is already registered for a given spec"""

    ...


class InvalidData(EventModelError):
    """raised when the data is invalid"""

    ...


class MismatchedDataKeys(InvalidData):
    """
    Raised when any data keys structures are out of sync. This includes,
    event['data'].keys(), descriptor['data_keys'].keys(),
    event['timestamp'].keys(), event['filled'].keys()
    """

    ...


SCHEMA_PATH = "schemas"
SCHEMA_NAMES = {
    DocumentNames.start: "schemas/run_start.json",
    DocumentNames.stop: "schemas/run_stop.json",
    DocumentNames.event: "schemas/event.json",
    DocumentNames.event_page: "schemas/event_page.json",
    DocumentNames.descriptor: "schemas/event_descriptor.json",
    DocumentNames.datum: "schemas/datum.json",
    DocumentNames.datum_page: "schemas/datum_page.json",
    DocumentNames.resource: "schemas/resource.json",
    DocumentNames.stream_datum: "schemas/stream_datum.json",
    DocumentNames.stream_resource: "schemas/stream_resource.json",
    # DEPRECATED:
    DocumentNames.bulk_events: "schemas/bulk_events.json",
    DocumentNames.bulk_datum: "schemas/bulk_datum.json",
}
schemas = {}
for name, filename in SCHEMA_NAMES.items():
    with open(rs_fn("event_model", filename)) as fin:
        schemas[name] = json.load(fin)

# We pin jsonschema >=3.0.0 in requirements.txt but due to pip's dependency
# resolution it is easy to end up with an environment where that pin is not
# respected. Thus, we maintain best-effort support for 2.x.
<<<<<<< HEAD
if LooseVersion(version("jsonschema")) >= LooseVersion("3.0.0"):

    def _is_array(checker: Any, instance: Any) -> bool:
=======
if version.parse(metadata("jsonschema")["version"]) >= version.parse("3.0.0"):
    def _is_array(checker, instance):
>>>>>>> a89364fd
        return (
            jsonschema.validators.Draft7Validator.TYPE_CHECKER.is_type(
                instance, "array"
            )
            or isinstance(instance, tuple)
            or hasattr(instance, "__array__")
        )

    _array_type_checker = jsonschema.validators.Draft7Validator.TYPE_CHECKER.redefine(
        "array", _is_array
    )

    _Validator = jsonschema.validators.extend(
        jsonschema.validators.Draft7Validator, type_checker=_array_type_checker
    )

    schema_validators = {
        name: _Validator(schema=schema) for name, schema in schemas.items()
    }
else:
    # Make objects that mock the one method on the jsonschema 3.x
    # Draft7Validator API that we need.
    schema_validators = {
        name: types.SimpleNamespace(
            validate=partial(
                jsonschema.validate, schema=schema, types={"array": (list, tuple)}
            )
        )
        for name, schema in schemas.items()
    }


__version__ = get_versions()["version"]
del get_versions


@dataclass
class ComposeRunBundle:
    """Extensible compose run bundle. This maintains backward compatibility by unpacking into a basic
    run bundle (start, compose_descriptor, compose_resource, stop). Further extensions are optional and
    require keyword referencing (i.e. compose_stream_resource).
    """

    start_doc: RunStart
    compose_descriptor: Callable
    compose_resource: Callable
    compose_stop: Callable
    compose_stream_resource: Optional[Callable] = None

    def __iter__(self) -> Iterator:
        return iter(
            (
                self.start_doc,
                self.compose_descriptor,
                self.compose_resource,
                self.compose_stop,
            )
        )


ComposeDescriptorBundle = namedtuple(
    "ComposeDescriptorBundle", "descriptor_doc compose_event compose_event_page"
)
ComposeResourceBundle = namedtuple(
    "ComposeResourceBundle", "resource_doc compose_datum compose_datum_page"
)
ComposeStreamResourceBundle = namedtuple(
    "ComposeStreamResourceBundle", "stream_resource_doc compose_stream_data"
)


def compose_datum(
    *,
    resource: dict,
    counter: Iterator,
    datum_kwargs: Iterable,
    validate: bool = True,
) -> Datum:
    resource_uid = resource["uid"]
    doc = Datum(
        resource=resource_uid,
        datum_kwargs=datum_kwargs,
        datum_id="{}/{}".format(resource_uid, next(counter)),
    )
    if validate:
        schema_validators[DocumentNames.datum].validate(doc)
    return doc


def compose_datum_page(
    *,
    resource: dict,
    counter: Iterator,
    datum_kwargs: dict,
    validate: bool = True,
) -> DatumPage:
    resource_uid = resource["uid"]
    any_column, *_ = datum_kwargs.values()
    N = len(any_column)
    doc = DatumPage(
        resource=resource_uid,
        datum_kwargs=datum_kwargs,
        datum_id=["{}/{}".format(resource_uid, next(counter)) for _ in range(N)],
    )
    if validate:
        schema_validators[DocumentNames.datum_page].validate(doc)
    return doc


default_path_semantics = {"posix": "posix", "nt": "windows"}[os.name]


def compose_resource(
    *,
    spec: str,
    root: str,
    resource_path: str,
    resource_kwargs: Iterable,
    path_semantics: str = default_path_semantics,
    start: Optional[dict] = None,
    uid: Optional[str] = None,
    validate: bool = True,
) -> ComposeResourceBundle:
    if uid is None:
        uid = str(uuid.uuid4())
    counter = itertools.count()
    doc = {
        "uid": uid,
        "spec": spec,
        "root": root,
        "resource_path": resource_path,
        "resource_kwargs": resource_kwargs,
        "path_semantics": path_semantics,
    }
    if start:
        doc["run_start"] = start["uid"]

    if validate:
        schema_validators[DocumentNames.resource].validate(doc)

    return ComposeResourceBundle(
        doc,
        partial(compose_datum, resource=doc, counter=counter),
        partial(compose_datum_page, resource=doc, counter=counter),
    )


def compose_stream_datum(
    *,
    stream_resource: StreamResource,
    stream_name: str,
    counter: Iterator,
    datum_kwargs: Iterable,
    event_count: int = 1,
    event_offset: int = 0,
    validate: bool = True,
) -> StreamDatum:
    resource_uid = stream_resource["uid"]
    if stream_name not in stream_resource["stream_names"]:
        raise EventModelKeyError(
            "Attempt to create stream_datum with name not included in stream_resource"
        )
    block_idx = next(counter)
    doc = StreamDatum(
        stream_resource=resource_uid,
        datum_kwargs=datum_kwargs,
        uid=f"{resource_uid}/{stream_name}/{block_idx}",
        stream_name=stream_name,
        block_idx=block_idx,
        event_count=event_count,
        event_offset=event_offset,
    )
    if validate:
        schema_validators[DocumentNames.stream_datum].validate(doc)
    return doc


def compose_stream_resource(
    *,
    spec: str,
    root: str,
    resource_path: str,
    resource_kwargs: Iterable,
    stream_names: Union[List, str],
    counters: List = [],
    path_semantics: str = default_path_semantics,
    start: Optional[dict] = None,
    uid: Optional[str] = None,
    validate: bool = True,
) -> ComposeStreamResourceBundle:
    if uid is None:
        uid = str(uuid.uuid4())
    if isinstance(stream_names, str):
        stream_names = [
            stream_names,
        ]
    if len(counters) == 0:
        counters = [itertools.count() for _ in stream_names]
    elif len(counters) > len(stream_names):
        raise ValueError(
            f"Insufficient number of counters {len(counters)} for stream names: {stream_names}"
        )

    doc = StreamResource(
        uid=uid,
        spec=spec,
        root=root,
        resource_path=resource_path,
        resource_kwargs=resource_kwargs,
        stream_names=stream_names,
        path_semantics=path_semantics,
    )
    if start:
        doc["run_start"] = start["uid"]

    if validate:
        schema_validators[DocumentNames.stream_resource].validate(doc)

    return ComposeStreamResourceBundle(
        doc,
        [
            partial(
                compose_stream_datum,
                stream_resource=doc,
                stream_name=stream_name,
                counter=counter,
            )
            for stream_name, counter in zip(stream_names, counters)
        ],
    )


def compose_stop(
    *,
    start: dict,
    event_counter: dict,
    poison_pill: List,
    exit_status: str = "success",
    reason: str = "",
    uid: Optional[str] = None,
    time: Optional[float] = None,
    validate: bool = True,
) -> RunStop:
    if poison_pill:
        raise EventModelError(
            "Already composed a RunStop document for run " "{!r}.".format(start["uid"])
        )
    poison_pill.append(object())
    if uid is None:
        uid = str(uuid.uuid4())
    if time is None:
        time = ttime.time()
    doc = RunStop(
        uid=uid,
        time=time,
        run_start=start["uid"],
        exit_status=exit_status,
        reason=reason,
        num_events={k: v - 1 for k, v in event_counter.items()},
    )
    if validate:
        schema_validators[DocumentNames.stop].validate(doc)
    return doc


def compose_event_page(
    *,
    descriptor: dict,
    event_counter: dict,
    data: dict,
    timestamps: dict,
    seq_num: List,
    filled: Optional[dict] = None,
    uid: Optional[List] = None,
    time: Optional[List] = None,
    validate: bool = True,
) -> EventPage:
    N = len(seq_num)
    if uid is None:
        uid = [str(uuid.uuid4()) for _ in range(N)]
    if time is None:
        time = [ttime.time()] * N
    if filled is None:
        filled = {}
    doc = EventPage(
        uid=uid,
        time=time,
        data=data,
        timestamps=timestamps,
        seq_num=seq_num,
        filled=filled,
        descriptor=descriptor["uid"],
    )
    if validate:
        schema_validators[DocumentNames.event_page].validate(doc)
        if not (descriptor["data_keys"].keys() == data.keys() == timestamps.keys()):
            raise EventModelValidationError(
                "These sets of keys must match:\n"
                "event['data'].keys(): {}\n"
                "event['timestamps'].keys(): {}\n"
                "descriptor['data_keys'].keys(): {}\n".format(
                    data.keys(), timestamps.keys(), descriptor["data_keys"].keys()
                )
            )
        if set(filled) - set(data):
            raise EventModelValidationError(
                "Keys in event['filled'] {} must be a subset of those in "
                "event['data'] {}".format(filled.keys(), data.keys())
            )
    event_counter[descriptor["name"]] += len(data)
    return doc


def compose_event(
    *,
    descriptor: dict,
    event_counter: dict,
    data: dict,
    timestamps: dict,
    seq_num: Optional[int] = None,
    filled: Optional[dict] = None,
    uid: Optional[str] = None,
    time: Optional[float] = None,
    validate: bool = True,
) -> Event:
    if seq_num is None:
        seq_num = event_counter[descriptor["name"]]
    if uid is None:
        uid = str(uuid.uuid4())
    if time is None:
        time = ttime.time()
    if filled is None:
        filled = {}
    doc = Event(
        uid=uid,
        time=time,
        data=data,
        timestamps=timestamps,
        seq_num=seq_num,
        filled=filled,
        descriptor=descriptor["uid"],
    )
    if validate:
        schema_validators[DocumentNames.event].validate(doc)
        if not (descriptor["data_keys"].keys() == data.keys() == timestamps.keys()):
            raise EventModelValidationError(
                "These sets of keys must match:\n"
                "event['data'].keys(): {}\n"
                "event['timestamps'].keys(): {}\n"
                "descriptor['data_keys'].keys(): {}\n".format(
                    data.keys(), timestamps.keys(), descriptor["data_keys"].keys()
                )
            )
        if set(filled) - set(data):
            raise EventModelValidationError(
                "Keys in event['filled'] {} must be a subset of those in "
                "event['data'] {}".format(filled.keys(), data.keys())
            )
    event_counter[descriptor["name"]] += 1
    return doc


def compose_descriptor(
    *,
    start: dict,
    streams: dict,
    event_counter: dict,
    name: str,
    data_keys: Iterable,
    uid: Optional[str] = None,
    time: Optional[float] = None,
    object_keys: Optional[dict] = None,
    configuration: Optional[dict] = None,
    hints: Optional[dict] = None,
    validate: bool = True,
) -> ComposeDescriptorBundle:
    if uid is None:
        uid = str(uuid.uuid4())
    if time is None:
        time = ttime.time()
    if object_keys is None:
        object_keys = {}
    if configuration is None:
        configuration = {}
    if hints is None:
        hints = {}
    doc = EventDescriptor(
        uid=uid,
        time=time,
        run_start=start["uid"],
        name=name,
        data_keys=data_keys,
        object_keys=object_keys,
        hints=hints,
        configuration=configuration,
    )
    if validate:
        if name in streams and streams[name] != set(data_keys):
            raise EventModelValidationError(
                "A descriptor with the name {} has already been composed with "
                "data_keys {}. The requested data_keys were {}. All "
                "descriptors in a given stream must have the same "
                "data_keys.".format(name, streams[name], set(data_keys))
            )
        schema_validators[DocumentNames.descriptor].validate(doc)
    if name not in streams:
        streams[name] = set(data_keys)
        event_counter[name] = 1
    return ComposeDescriptorBundle(
        doc,
        partial(compose_event, descriptor=doc, event_counter=event_counter),
        partial(compose_event_page, descriptor=doc, event_counter=event_counter),
    )


def compose_run(
    *,
    uid: Optional[str] = None,
    time: Optional[float] = None,
    metadata: Optional[dict] = None,
    validate: bool = True,
) -> ComposeRunBundle:
    """
    Compose a RunStart document and factory functions for related documents.

    Parameters
    ----------
    uid : string, optional
        Unique identifier for this run, conventionally a UUID4. If None is
        given, a UUID4 will be generated.
    time : float, optional
        UNIX epoch time of start of this run. If None is given, the current
        time will be used.
    metadata : dict, optional
        Additional metadata include the document
    validate : boolean, optional
        Validate this document conforms to the schema.

    Returns
    -------
    ComposeRunBundle
    """
    if uid is None:
        uid = str(uuid.uuid4())
    if time is None:
        time = ttime.time()
    if metadata is None:
        metadata = {}
    doc = RunStart(uid=uid, time=time, **metadata)
    # Define some mutable state to be shared internally by the closures composed
    # below.
    streams: dict = {}
    event_counter: dict = {}
    poison_pill: List = []
    if validate:
        schema_validators[DocumentNames.start].validate(doc)

    return ComposeRunBundle(
        doc,
        partial(
            compose_descriptor, start=doc, streams=streams, event_counter=event_counter
        ),
        partial(compose_resource, start=doc),
        partial(
            compose_stop,
            start=doc,
            event_counter=event_counter,
            poison_pill=poison_pill,
        ),
        compose_stream_resource=partial(compose_stream_resource, start=doc),
    )


def pack_event_page(*events: dict) -> EventPage:
    """
    Transform one or more Event documents into an EventPage document.

    Parameters
    ----------
    *event : dicts
        any number of Event documents

    Returns
    -------
    event_page : dict
    """
    if not events:
        raise ValueError(
            "The pack_event_page() function was called with empty *args. "
            "Cannot create an EventPage from an empty collection of Events "
            "because the 'descriptor' field in an EventPage cannot be NULL."
        )
    time_list = []
    uid_list = []
    seq_num_list = []
    data_list = []
    filled_list = []
    timestamps_list = []
    for event in events:
        time_list.append(event["time"])
        uid_list.append(event["uid"])
        seq_num_list.append(event["seq_num"])
        filled_list.append(event.get("filled", {}))
        data_list.append(event["data"])
        timestamps_list.append(event["timestamps"])
    event_page = EventPage(
        time=time_list,
        uid=uid_list,
        seq_num=seq_num_list,
        descriptor=event["descriptor"],
        filled=_transpose_list_of_dicts(filled_list),
        data=_transpose_list_of_dicts(data_list),
        timestamps=_transpose_list_of_dicts(timestamps_list),
    )
    return event_page


def unpack_event_page(event_page: dict) -> Generator:
    """
    Transform an EventPage document into individual Event documents.

    Parameters
    ----------
    event_page : dict

    Yields
    ------
    event : dict
    """
    descriptor = event_page["descriptor"]
    data_list = _transpose_dict_of_lists(event_page["data"])
    timestamps_list = _transpose_dict_of_lists(event_page["timestamps"])
    filled_list = _transpose_dict_of_lists(event_page.get("filled", {}))
    for uid, time, seq_num, data, timestamps, filled in itertools.zip_longest(
        event_page["uid"],
        event_page["time"],
        event_page["seq_num"],
        data_list,
        timestamps_list,
        filled_list,
        fillvalue={},
    ):
        event = {
            "descriptor": descriptor,
            "uid": uid,
            "time": time,
            "seq_num": seq_num,
            "data": data,
            "timestamps": timestamps,
            "filled": filled,
        }
        yield event


def pack_datum_page(*datum: dict) -> DatumPage:
    """
    Transform one or more Datum documents into a DatumPage document.

    Parameters
    ----------
    *datum : dicts
        any number of Datum documents

    Returns
    -------
    datum_page : dict
    """
    if not datum:
        raise ValueError(
            "The pack_datum_page() function was called with empty *args. "
            "Cannot create an DatumPage from an empty collection of Datum "
            "because the 'resource' field in a DatumPage cannot be NULL."
        )
    datum_id_list = []
    datum_kwarg_list = []
    for datum_ in datum:
        datum_id_list.append(datum_["datum_id"])
        datum_kwarg_list.append(datum_["datum_kwargs"])
    datum_page = DatumPage(
        resource=datum_["resource"],
        datum_id=datum_id_list,
        datum_kwargs=_transpose_list_of_dicts(datum_kwarg_list),
    )
    return datum_page


def unpack_datum_page(datum_page: dict) -> Generator:
    """
    Transform a DatumPage document into individual Datum documents.

    Parameters
    ----------
    datum_page : dict

    Yields
    ------
    datum : dict
    """
    resource = datum_page["resource"]
    datum_kwarg_list = _transpose_dict_of_lists(datum_page["datum_kwargs"])
    datum_id: Any
    datum_kwargs: Any
    for datum_id, datum_kwargs in itertools.zip_longest(
        datum_page["datum_id"], datum_kwarg_list, fillvalue={}
    ):
        datum = {
            "datum_id": datum_id,
            "datum_kwargs": datum_kwargs,
            "resource": resource,
        }
        yield datum


def rechunk_event_pages(event_pages: Iterable, chunk_size: int) -> Generator:
    """
    Resizes the event_pages in a iterable of event_pages.

    Parameters
    ----------
    event_pages: Iterabile
        An iterable of event_pages
    chunk_size: integer
        Size of pages to yield

    Yields
    ------
    event_page : dict
    """
    remainder = chunk_size
    chunk_list = []

    def page_chunks(page: dict, chunk_size: int, remainder: int) -> Generator:
        """
        Yields chunks of a event_page.
        The first chunk will be of size remainder, the following chunks will be
        of size chunk_size. The last chunk will be what ever is left over.
        """
        array_keys = ["seq_num", "time", "uid"]
        page_size = len(page["uid"])  # Number of events in the page.

        # Make a list of the chunk indexes.
        chunks = [(0, remainder)]
        chunks.extend(
            [(i, i + chunk_size) for i in range(remainder, page_size, chunk_size)]
        )

        for start, stop in chunks:
            yield {
                "descriptor": page["descriptor"],
                **{key: page[key][start:stop] for key in array_keys},
                "data": {
                    key: page["data"][key][start:stop] for key in page["data"].keys()
                },
                "timestamps": {
                    key: page["timestamps"][key][start:stop]
                    for key in page["timestamps"].keys()
                },
                "filled": {
                    key: page["filled"][key][start:stop] for key in page["data"].keys()
                },
            }

    for page in event_pages:
        new_chunks = page_chunks(page, chunk_size, remainder)
        for chunk in new_chunks:
            remainder -= len(chunk["uid"])  # Subtract the size of the chunk.
            chunk_list.append(chunk)
            if remainder == 0:
                yield merge_event_pages(chunk_list)
                remainder = chunk_size
                chunk_list = []
    if chunk_list:
        yield merge_event_pages(chunk_list)


def merge_event_pages(event_pages: Iterable[EventPage]) -> EventPage:
    """
    Combines a iterable of event_pages to a single event_page.

    Parameters
    ----------
    event_pages: Iterabile
        An iterable of event_pages

    Returns
    ------
    event_page : dict
    """
    pages = list(event_pages)
    if len(pages) == 1:
        return pages[0]

    array_keys = ["seq_num", "time", "uid"]

    return EventPage(
        descriptor=pages[0]["descriptor"],
        **{
            key: list(itertools.chain.from_iterable([page[key] for page in pages]))
            for key in array_keys
        },
        data={
            key: list(
                itertools.chain.from_iterable([page["data"][key] for page in pages])
            )
            for key in pages[0]["data"].keys()
        },
        timestamps={
            key: list(
                itertools.chain.from_iterable(
                    [page["timestamps"][key] for page in pages]
                )
            )
            for key in pages[0]["data"].keys()
        },
        filled={
            key: list(
                itertools.chain.from_iterable([page["filled"][key] for page in pages])
            )
            for key in pages[0]["data"].keys()
        },
    )


def rechunk_datum_pages(datum_pages: Iterable, chunk_size: int) -> Generator:
    """
    Resizes the datum_pages in a iterable of event_pages.

    Parameters
    ----------
    datum_pages: Iterabile
        An iterable of datum_pages
    chunk_size: integer
        Size of pages to yield

    Yields
    ------
    datum_page : dict
    """
    remainder = chunk_size
    chunk_list = []

    def page_chunks(page: dict, chunk_size: int, remainder: int) -> Generator:
        """
        Yields chunks of a datum_page.
        The first chunk will be of size remainder, the following chunks will be
        of size chunk_size. The last chunk will be what ever is left over.
        """

        array_keys = ["datum_id"]
        page_size = len(page["datum_id"])  # Number of datum in the page.

        # Make a list of the chunk indexes.
        chunks = [(0, remainder)]
        chunks.extend(
            [(i, i + chunk_size) for i in range(remainder, page_size, chunk_size)]
        )

        for start, stop in chunks:
            yield {
                "resource": page["resource"],
                **{key: page[key][start:stop] for key in array_keys},
                "datum_kwargs": {
                    key: page["datum_kwargs"][key][start:stop]
                    for key in page["datum_kwargs"].keys()
                },
            }

    for page in datum_pages:
        new_chunks = page_chunks(page, chunk_size, remainder)
        for chunk in new_chunks:
            remainder -= len(chunk["datum_id"])  # Subtract the size of the chunk.
            chunk_list.append(chunk)
            if remainder == 0:
                yield merge_datum_pages(chunk_list)
                remainder = chunk_size
                chunk_list = []
    if chunk_list:
        yield merge_datum_pages(chunk_list)


def merge_datum_pages(datum_pages: Iterable) -> DatumPage:
    """
    Combines a iterable of datum_pages to a single datum_page.

    Parameters
    ----------
    datum_pages: Iterabile
        An iterable of datum_pages

    Returns
    ------
    datum_page : dict
    """
    pages = list(datum_pages)
    if len(pages) == 1:
        return pages[0]

    array_keys = ["datum_id"]

    return DatumPage(
        resource=pages[0]["resource"],
        **{
            key: list(itertools.chain.from_iterable([page[key] for page in pages]))
            for key in array_keys
        },
        datum_kwargs={
            key: list(
                itertools.chain.from_iterable(
                    [page["datum_kwargs"][key] for page in pages]
                )
            )
            for key in pages[0]["datum_kwargs"].keys()
        },
    )


def bulk_events_to_event_pages(bulk_events: dict) -> list:
    """
    Transform a BulkEvents document into a list of EventPage documents.

    Note: The BulkEvents layout has been deprecated in favor of EventPage.

    Parameters
    ----------
    bulk_events : dict

    Returns
    -------
    event_pages : list
    """
    # This is for a deprecated document type, so we are not being fussy
    # about efficiency/laziness here.
    event_pages: dict = {}  # descriptor uid mapped to page
    for events in bulk_events.values():
        for event in events:
            descriptor = event["descriptor"]
            try:
                page = event_pages[descriptor]
            except KeyError:
                page = {"time": [], "uid": [], "seq_num": [], "descriptor": descriptor}
                page["data"] = {k: [] for k in event["data"]}
                page["timestamps"] = {k: [] for k in event["timestamps"]}
                page["filled"] = {k: [] for k in event.get("filled", {})}
                event_pages[descriptor] = page
            page["uid"].append(event["uid"])
            page["time"].append(event["time"])
            page["seq_num"].append(event["seq_num"])
            page_data = page["data"]
            for k, v in event["data"].items():
                page_data[k].append(v)
            page_timestamps = page["timestamps"]
            for k, v in event["timestamps"].items():
                page_timestamps[k].append(v)
            page_filled = page["filled"]
            for k, v in event.get("filled", {}).items():
                page_filled[k].append(v)
    return list(event_pages.values())


def bulk_datum_to_datum_page(bulk_datum: dict) -> DatumPage:
    """
    Transform one BulkDatum into one DatumPage.

    Note: There is only one known usage of BulkDatum "in the wild", and the
    BulkDatum layout has been deprecated in favor of DatumPage.
    """
    datum_page = DatumPage(
        datum_id=bulk_datum["datum_ids"],
        resource=bulk_datum["resource"],
        datum_kwargs=_transpose_list_of_dicts(bulk_datum["datum_kwarg_list"]),
    )
    return datum_page


def _transpose_list_of_dicts(list_of_dicts: list) -> dict:
    "Transform list-of-dicts into dict-of-lists (i.e. DataFrame-like)."
    dict_of_lists = defaultdict(list)
    for row in list_of_dicts:
        for k, v in row.items():
            dict_of_lists[k].append(v)
    return dict(dict_of_lists)


def _transpose_dict_of_lists(dict_of_lists: dict) -> list:
    "Transform dict-of-lists (i.e. DataFrame-like) into list-of-dicts."
    list_of_dicts = []
    keys = list(dict_of_lists)
    for row in zip(*(dict_of_lists[k] for k in keys)):
        list_of_dicts.append(dict(zip(keys, row)))
    return list_of_dicts


def verify_filled(event_page: dict) -> None:
    """Take an event_page document and verify that it is completely filled.

    Parameters
    ----------
    event_page : event_page document
        The event page document to check

    Raises
    ------
    UnfilledData
        Raised if any of the data in the event_page is unfilled, when raised it
        inlcudes a list of unfilled data objects in the exception message.
    """
    if not all(map(all, event_page["filled"].values())):
        # check that all event_page data is filled.
        unfilled_data = []
        for field, filled in event_page["filled"].items():
            if not all(filled):
                unfilled_data.append(field)
                raise UnfilledData(
                    f"Unfilled data found in fields "
                    f"{unfilled_data!r}. Use "
                    f"`event_model.Filler`."
                )


def sanitize_doc(doc: dict) -> dict:
    """Return a copy with any numpy objects converted to built-in Python types.

    This function takes in an event-model document and returns a copy with any
    numpy objects converted to built-in Python types. It is useful for
    sanitizing documents prior to sending to any consumer that does not
    recognize numpy types, such as a MongoDB database or a JSON encoder.

    Parameters
    ----------
    doc : dict
        The event-model document to be sanitized

    Returns
    -------
    sanitized_doc : event-model document
        The event-model document with numpy objects converted to built-in
        Python types.
    """
    return json.loads(json.dumps(doc, cls=NumpyEncoder))


class NumpyEncoder(json.JSONEncoder):
    """
    A json.JSONEncoder for encoding numpy objects using built-in Python types.

    Examples
    --------

    Encode a Python object that includes an arbitrarily-nested numpy object.

    >>> json.dumps({'a': {'b': numpy.array([1, 2, 3])}}, cls=NumpyEncoder)
    """

    # Credit: https://stackoverflow.com/a/47626762/1221924
    @no_type_check
    def default(self, obj: object) -> Any:
        try:
            import dask.array

            if isinstance(obj, dask.array.Array):
                obj = numpy.asarray(obj)
        except ImportError:
            pass
        if isinstance(obj, (numpy.generic, numpy.ndarray)):
            if numpy.isscalar(obj):
                return obj.item()
            return obj.tolist()
        return json.JSONEncoder.default(self, obj)<|MERGE_RESOLUTION|>--- conflicted
+++ resolved
@@ -1,7 +1,7 @@
 from collections import defaultdict, deque, namedtuple
 import collections.abc
 from dataclasses import dataclass
-<<<<<<< HEAD
+
 from typing import (
     Optional,
     Callable,
@@ -17,9 +17,6 @@
 )
 
 from distutils.version import LooseVersion
-=======
-from typing import Optional
->>>>>>> a89364fd
 import copy
 import json
 from enum import Enum
@@ -42,7 +39,7 @@
 
 from ._version import get_versions
 
-<<<<<<< HEAD
+
 from .document_typed_dicts.datum_page import DatumPage
 from .document_typed_dicts.datum import Datum
 from .document_typed_dicts.event_descriptor import EventDescriptor
@@ -59,14 +56,7 @@
     from importlib.metadata import version
 
 __all__ = ["DocumentNames", "schemas", "schema_validators", "compose_run"]
-=======
-if sys.version_info < (3, 8):
-    from importlib_metadata import metadata
-else:
-    from importlib.metadata import metadata
-
-__all__ = ['DocumentNames', 'schemas', 'schema_validators', 'compose_run']
->>>>>>> a89364fd
+
 
 
 class DocumentNames(Enum):
@@ -1797,14 +1787,10 @@
 # We pin jsonschema >=3.0.0 in requirements.txt but due to pip's dependency
 # resolution it is easy to end up with an environment where that pin is not
 # respected. Thus, we maintain best-effort support for 2.x.
-<<<<<<< HEAD
-if LooseVersion(version("jsonschema")) >= LooseVersion("3.0.0"):
-
-    def _is_array(checker: Any, instance: Any) -> bool:
-=======
+
 if version.parse(metadata("jsonschema")["version"]) >= version.parse("3.0.0"):
     def _is_array(checker, instance):
->>>>>>> a89364fd
+
         return (
             jsonschema.validators.Draft7Validator.TYPE_CHECKER.is_type(
                 instance, "array"
